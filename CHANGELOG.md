# Version History

<<<<<<< HEAD
**0.7.x-dev** (***)

* Documentation updates
* New features
  * [#885](https://github.com/robmorgan/phinx/pull/885) Add `collation` and `encoding` options for MySQL text and char columns
* Pull requests
  * [#966](https://github.com/robmorgan/phinx/pull/966) Remove unused variable
  * [#1001](https://github.com/robmorgan/phinx/pull/1001) Cleanup phpunit mock warnings

**0.6.x-dev** (***)
=======
**0.6.6** (Sunday, 22nd January 2017)

* Documentation updates
* New Features
  * [#869](https://github.com/robmorgan/phinx/pull/869) Config File Location Feature
* Bug fixes
  * [#1002](https://github.com/robmorgan/phinx/pull/1002) Fix Appveyor builds
  * [#1006](https://github.com/robmorgan/phinx/pull/1006) Fix update column with , in definition (SQLite)
* Development branch changed to `master`

**0.6.5** (Thursday, 27th October 2016)
>>>>>>> d9afd078

* Documentation updates
* Pull requests
  * [#831](https://github.com/robmorgan/phinx/pull/831) Typos
  * [#929](https://github.com/robmorgan/phinx/pull/929) Support glob brace for seed paths
  * [#949](https://github.com/robmorgan/phinx/pull/949) Fix for Config::getMigrationBaseClassName
  * [#958](https://github.com/robmorgan/phinx/pull/958) Allow console input to be used within adapters

**0.6.4** (Wednesday, 27th July 2016)

* Documentation updates
* Pull requests
  * [#909](https://github.com/robmorgan/phinx/pull/909) Declare test class properties
  * [#910](https://github.com/robmorgan/phinx/pull/910), [#916](https://github.com/robmorgan/phinx/pull/916) Remove unused variables
  * [#912](https://github.com/robmorgan/phinx/pull/912) ConfigInterface usage consistency
  * [#914](https://github.com/robmorgan/phinx/pull/914) Set return values and @return documentation
  * [#918](https://github.com/robmorgan/phinx/pull/918) Docblock correction for Phinx\Migration\Manager::executeSeed()
  * [#921](https://github.com/robmorgan/phinx/pull/921) Add Phinx\Wrapper\TextWrapper::getSeed()
* Bug fixes
  * [#908](https://github.com/robmorgan/phinx/pull/908) Fix setting options for Column, ForeignKey and Index
  * [#922](https://github.com/robmorgan/phinx/pull/922) SQLite adapter drops table on changeColumn if there's a foreign key

**0.6.3** (Monday, 18th July 2016)

* New features
  * [#707](https://github.com/robmorgan/phinx/pull/707/files) Add arguments for timestamps columns names
* Documentation cleanup
* Bug fixes
  * [#884](https://github.com/robmorgan/phinx/pull/884) Only rollback 1 migration when only 2 migrations exist
  * Input and Output are now correctly supplied to migration template creation classes

**0.6.2** (Thursday, 23rd June 2016)

* Fix breakpoint support for Postgres
* HHVM now passes all tests

**0.6.1** (Tuesday, 21st June 2016)

* Fix rollback when only 1 migration

**0.6.0** (Tuesday, 21st June 2016)

* Backward incompatibility - see [UPGRADE_0.6](UPGRADE_0.6.md) document
* Introduce Input and Output access to migrations and template creation
* New breakpoint command
* Moved version history to this CHANGELOG.md document
* More tests

**0.5.5** (Friday, 17th May 2016)

* Fix support for running multiple seeders
* Bug fix for migration template source - defaults and command line
* Bug fixes

**0.5.4** (Monday, 25th April 2016)

* Added support for running multiple seeders
* Use `GLOB_BRACE` when finding migrations only if its available
* Added support for MySQL `VARBINARY` column type
* Minor bug fixes

**0.5.3** (Monday, 7th March 2016)

* Critical fix: allow `migration_name` to be `null`. Introduced in 0.5.2
* Status command now shows migration start and end times
* Bug fix for rolling back by date
* Documentation improvements

**0.5.2** (Tuesday, 1st March 2016)

* Status command now includes missing migration names
* Added support for Postgres table comments
* Added `insert()` for the TablePrefixAdapter
* Fixed the migration verbosity flag
* Added MySQL 5.7 JSON support
* Added support for MySQL `FULLTEXT` indexes
* Postgres now supports `BIGSERIAL` for primary keys
* Added support for MySQL index limits
* Initial support for multiple migration paths (using glob)
* Documentation improvements
* Unit test enhancements

**0.5.1** (Wednesday, 30th December 2015)

* **PHP 5.3 is no longer supported!**
* Add support for Symfony 3.0 components
* Ensure that the `status` command returns the correct exit code
* Allow `$version` to be passed into templates
* Support for MySQL `YEAR` column type
* Multiple documentation updates and corrections

**0.5.0** (Monday, 30th November 2015)

* Support for seeding data after database creation
* The migration and seed directories are now nested under `db` by default
* Moved `Phinx\Migration\Util` to `Phinx\Util\Util`
* All `insert()` methods now have a slightly different method signature
* Fixed key/insert operations for MySQL
* Introduced `AdapterInterface::hasIndexByName()`
* Improved `dropForeignKey()` handling for SQLite
* Added support for the MySQL `binary` datatype. BLOBs now use the proper type.
* The status command shows a count of pending migrations in JSON output
* We are now testing against PHP 7

**0.4.6** (Friday, 11th September 2015)

* You can now set custom migration templates in the config files
* Support for MySQL unsigned booleans
* Support for Postgres `smallint` column types
* Support for `AFTER` when using `changeColumn()` with MySQL
* Support for `precision` and `scale` when using the Postgres `decimal` type
* Fixed a bug where duplicate migration names could be used
* The schema table is now created with a primary key
* Fixed issues when using the MySQL `STRICT_TRANS_TABLE` mode
* Improved the docs in the default migration template
* Made Box PHAR ignore the bundled `phinx.yml` configuration file
* Updated Box installer URL
* Internal code improvements
* Documentation improvements

**0.4.5** (Tuesday, 1st September 2015)

* The rollback command now supports a date argument
* Fixed DBLIB DSN strings for Microsoft SQL Server
* Postgres support for `jsonb` columns added
* The `addTimestamps()` helper method no longer updates the `created_at` column
* Fix for Postgres named foreign keys
* Unit test improvements (including strict warnings)
* Documentation improvements

**0.4.4** (Sunday, 14th June 2015)

* The `change` method is now the default
* Added a generic adapter insert method. Warning: The implementation will change!
* Updated Symfony depdencies to ~2.7
* Support for MySQL `BLOB` column types
* SQLite migration fixes
* Documentation improvements

**0.4.3** (Monday, 23rd February 2015)

* Postgres bugfix for modifying column DEFAULTs
* MySQL bugfix for setting column INTEGER lengths
* SQLite bugfix for creating multiple indexes with similar names

**0.4.2.1** (Saturday, 7th February 2015)

* Proper release, updated docs

**0.4.2** (Friday, 6th February 2015)

* Postgres support for `json` columns added
* MySQL support for `enum` and `set` columns added
* Allow setting `identity` option on columns
* Template configuration and generation made more extensible
* Created a base class for `ProxyAdapter` and `TablePrefixAdapter`
* Switched to PSR-4

**0.4.1** (Tuesday, 23rd December 2014)

* MySQL support for reserved words in hasColumn and getColumns methods
* Better MySQL Adapter test coverage and performance fixes
* Updated dependent Symfony components to 2.6.x

**0.4.0** (Sunday, 14th December 2014)

* Adding initial support for running Phinx via a web interface
* Support for table prefixes and suffixes
* Bugfix for foreign key options
* MySQL keeps column default when renaming columns
* MySQL support for tiny/medium and longtext columns added
* Changed SQL Server binary columns to varbinary
* MySQL supports table comments
* Postgres supports column comments
* Empty strings are now supported for default column values
* Booleans are now supported for default column values
* Fixed SQL Server default constraint error when changing column types
* Migration timestamps are now created in UTC
* Locked Symfony Components to 2.5.0
* Support for custom migration base classes
* Cleaned up source code formatting
* Migrations have access to the output stream
* Support for custom PDO connections when a PHP config
* Added support for Postgres UUID type
* Fixed issue with Postgres dropping foreign keys

**0.3.8** (Sunday, 5th October 2014)

* Added new CHAR & Geospatial column types
* Added MySQL unix socket support
* Added precision & scale support for SQL Server
* Several bug fixes for SQLite
* Improved error messages
* Overall code optimizations
* Optimizations to MySQL hasTable method

**0.3.7** (Tuesday, 12th August 2014)

* Smarter configuration file support
* Support for Postgres Schemas
* Fixed charset support for Microsoft SQL Server
* Fix for Unique indexes in all adapters
* Improvements for MySQL foreign key migration syntax
* Allow MySQL column types with extra info
* Fixed SQLite autoincrement behaviour
* PHPDoc improvements
* Documentation improvements
* Unit test improvements
* Removing primary_key as a type

**0.3.6** (Sunday, 29th June 2014)

* Add custom adapter support
* Fix PHP 5.3 compatibility for SQL Server

**0.3.5** (Saturday, 21st June 2014)

* Added Microsoft SQL Server support
* Removed Primary Key column type
* Cleaned up and optimized many methods
* Updated Symfony dependencies to v2.5.0
* PHPDoc improvements

**0.3.4** (Sunday, 27th April 2014)

* Added support MySQL unsigned integer, biginteger, float and decimal types
* Added JSON output support for the status command
* Fix a bug where Postgres couldnt rollback foreign keys
* Moved Phinx type references to interface constants
* Fixed a bug with SQLite in-memory databases

**0.3.3** (Saturday, 22nd March 2014)

* Added support for JSON configuration
* Named index support for all adapters (thanks @archer308)
* Updated Composer dependencies
* Fix for SQLite Integer Type
* Fix for MySQL port option

**0.3.2** (Monday, 24th February 2014)

* Adding better Postgres type support

**0.3.1** (Sunday, 23rd February 2014)

* Adding MySQL charset support to the YAML config
* Removing trailing spaces

**0.3.0** (Sunday, 2nd February 2014)

* PSR-2 support
* Method to add timestamps easily to tables
* Support for column comments in the Postgres adapter
* Fixes for MySQL driver options
* Fixes for MySQL biginteger type

**0.2.9** (Saturday, 16th November 2013)

* Added SQLite Support
* Improving the unit tests, especially on Windows

**0.2.8** (Sunday, 25th August 2013)

* Added PostgresSQL Support

**0.2.7** (Saturday, 24th August 2013)

* Critical fix for a token parsing bug
* Removed legacy build system
* Improving docs

**0.2.6** (Saturday, 24th August 2013)

* Added support for environment vars in config files
* Added support for environment vars to set the Phinx Env
* Improving docs
* Fixed a bug with column names in indexes
* Changes for developers in regards to the unit tests

**0.2.5** (Sunday, 26th May 2013)

* Added support for Box Phar Archive Packaging
* Added support for MYSQL_ATTR driver options
* Fixed a bug where foreign keys cannot be removed
* Added support for MySQL table collation
* Updated Composer dependencies
* Removed verbosity options, now relies on Symfony instead
* Improved unit tests

**0.2.4** (Saturday, 20th April 2013)

* The Rollback command supports the verbosity parameter
* The Rollback command has more detailed output
* Table::dropForeignKey now returns the table instance

**0.2.3** (Saturday, 6th April 2013)

* Fixed a reporting bug when Phinx couldn't connect to a database
* Added support for the MySQL 'ON UPDATE' function
* Phinx timestamp is now mapped to MySQL timestamp instead of datetime
* Fixed a docs typo for the minimum PHP version
* Added UTF8 support for migrations
* Changed regex to handle migration names differently
* Added support for custom MySQL table engines such as MyISAM
* Added the change method to the migration template

**0.2.2** (Sunday, 3rd March 2013)

* Added a new verbosity parameter to see more output when migrating
* Support for PHP config files

**0.2.1** (Sunday, 3rd March 2013)

* Broken Release. Do not use!
* Unit tests no longer rely on the default phinx.yml file
* Running migrate for the first time does not give php warnings
* `default_migration_table` is now actually supported
* Updated docblocks to 2013.

**0.2.0** (Sunday, 13th January 2013)

* First Birthday Release
* Added Reversible Migrations
* Removed options parameter from AdapterInterface::hasColumn()

**0.1.7** (Tuesday, 8th January 2013)

* Improved documentation on the YAML configuration file
* Removed options parameter from AdapterInterface::dropIndex()

**0.1.6** (Sunday, 9th December 2012)

* Added foreign key support
* Removed PEAR support
* Support for auto_increment on custom id columns
* Bugfix for column default value 0
* Documentation improvements

**0.1.5** (Sunday, 4th November 2012)

* Added a test command
* Added transactions for adapters that support it
* Changing the Table API to use pending column methods
* Fixed a bug when defining multiple indexes on a table

**0.1.4** (Sunday, 21st October 2012)

* Documentation Improvements

**0.1.3** (Saturday, 20th October 2012)

* Fixed broken composer support

**0.1.2** (Saturday, 20th October 2012)

* Added composer support
* Now forces migrations to be in CamelCase format
* Now specifies the database name when migrating
* Creates the internal log table using its API instead of raw SQL

**0.1.1** (Wednesday, 13th June 2012)

* First point release. Ready for limited production use.

**0.1.0** (Friday, 13th January 2012)

* Initial public release.<|MERGE_RESOLUTION|>--- conflicted
+++ resolved
@@ -1,6 +1,5 @@
 # Version History
 
-<<<<<<< HEAD
 **0.7.x-dev** (***)
 
 * Documentation updates
@@ -10,8 +9,6 @@
   * [#966](https://github.com/robmorgan/phinx/pull/966) Remove unused variable
   * [#1001](https://github.com/robmorgan/phinx/pull/1001) Cleanup phpunit mock warnings
 
-**0.6.x-dev** (***)
-=======
 **0.6.6** (Sunday, 22nd January 2017)
 
 * Documentation updates
@@ -23,7 +20,6 @@
 * Development branch changed to `master`
 
 **0.6.5** (Thursday, 27th October 2016)
->>>>>>> d9afd078
 
 * Documentation updates
 * Pull requests
