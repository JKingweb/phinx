--- conflicted
+++ resolved
@@ -1,6 +1,5 @@
 # Version History
 
-<<<<<<< HEAD
 **0.7.x-dev** (***)
 
 * Documentation updates
@@ -10,10 +9,7 @@
   * [#966](https://github.com/robmorgan/phinx/pull/966) Remove unused variable
   * [#1001](https://github.com/robmorgan/phinx/pull/1001) Cleanup phpunit mock warnings
 
-**0.6.6** (Sunday, 22nd January 2017)
-=======
 **0.6.6** (Monday, 23rd January 2017)
->>>>>>> fd03de43
 
 * Documentation updates
 * New Features
