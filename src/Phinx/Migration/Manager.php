--- conflicted
+++ resolved
@@ -663,12 +663,8 @@
     public function getSeeds()
     {
         if (null === $this->seeds) {
-<<<<<<< HEAD
-            $phpFiles = $this->getSeedFiles();
-=======
             $config = $this->getConfig();
             $phpFiles = glob($config->getSeedPath() . DIRECTORY_SEPARATOR . '*.php', defined('GLOB_BRACE') ? GLOB_BRACE : 0);
->>>>>>> d9afd078
 
             // filter the files to only get the ones that match our naming scheme
             $fileNames = array();
