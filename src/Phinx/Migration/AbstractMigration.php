--- conflicted
+++ resolved
@@ -30,11 +30,7 @@
 
 use Phinx\Db\Table;
 use Phinx\Db\Adapter\AdapterInterface;
-<<<<<<< HEAD
-use Phinx\Migration\MigrationInterface;
 use Symfony\Component\Console\Output\OutputInterface;
-=======
->>>>>>> fd39b425
 
 /**
  * Abstract Migration Class.
@@ -58,15 +54,12 @@
      */
     protected $adapter;
 
-<<<<<<< HEAD
     /**
      * @var OutputInterface
      */
     protected $output;
 
 
-=======
->>>>>>> fd39b425
     /**
      * Class Constructor.
      *
