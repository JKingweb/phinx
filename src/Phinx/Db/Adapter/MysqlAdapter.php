<?php
/**
 * Phinx
 *
 * (The MIT license)
 * Copyright (c) 2015 Rob Morgan
 *
 * Permission is hereby granted, free of charge, to any person obtaining a copy
 * of this software and associated * documentation files (the "Software"), to
 * deal in the Software without restriction, including without limitation the
 * rights to use, copy, modify, merge, publish, distribute, sublicense, and/or
 * sell copies of the Software, and to permit persons to whom the Software is
 * furnished to do so, subject to the following conditions:
 *
 * The above copyright notice and this permission notice shall be included in
 * all copies or substantial portions of the Software.
 *
 * THE SOFTWARE IS PROVIDED "AS IS", WITHOUT WARRANTY OF ANY KIND, EXPRESS OR
 * IMPLIED, INCLUDING BUT NOT LIMITED TO THE WARRANTIES OF MERCHANTABILITY,
 * FITNESS FOR A PARTICULAR PURPOSE AND NONINFRINGEMENT. IN NO EVENT SHALL THE
 * AUTHORS OR COPYRIGHT HOLDERS BE LIABLE FOR ANY CLAIM, DAMAGES OR OTHER
 * LIABILITY, WHETHER IN AN ACTION OF CONTRACT, TORT OR OTHERWISE, ARISING
 * FROM, OUT OF OR IN CONNECTION WITH THE SOFTWARE OR THE USE OR OTHER DEALINGS
 * IN THE SOFTWARE.
 *
 * @package    Phinx
 * @subpackage Phinx\Db\Adapter
 */
namespace Phinx\Db\Adapter;

use Phinx\Db\Table;
use Phinx\Db\Table\Column;
use Phinx\Db\Table\ForeignKey;
use Phinx\Db\Table\Index;

/**
 * Phinx MySQL Adapter.
 *
 * @author Rob Morgan <robbym@gmail.com>
 */
class MysqlAdapter extends PdoAdapter implements AdapterInterface
{

    protected $signedColumnTypes = ['integer' => true, 'biginteger' => true, 'float' => true, 'decimal' => true, 'double' => true, 'boolean' => true];

    const TEXT_TINY = 255;
    const TEXT_SMALL = 255; /* deprecated, alias of TEXT_TINY */
    const TEXT_REGULAR = 65535;
    const TEXT_MEDIUM = 16777215;
    const TEXT_LONG = 4294967295;

    // According to https://dev.mysql.com/doc/refman/5.0/en/blob.html BLOB sizes are the same as TEXT
    const BLOB_TINY = 255;
    const BLOB_SMALL = 255; /* deprecated, alias of BLOB_TINY */
    const BLOB_REGULAR = 65535;
    const BLOB_MEDIUM = 16777215;
    const BLOB_LONG = 4294967295;

    const INT_TINY = 255;
    const INT_SMALL = 65535;
    const INT_MEDIUM = 16777215;
    const INT_REGULAR = 4294967295;
    const INT_BIG = 18446744073709551615;

    const TYPE_YEAR = 'year';

    /**
     * {@inheritdoc}
     */
    public function connect()
    {
        if ($this->connection === null) {
            if (!class_exists('PDO') || !in_array('mysql', \PDO::getAvailableDrivers(), true)) {
                // @codeCoverageIgnoreStart
                throw new \RuntimeException('You need to enable the PDO_Mysql extension for Phinx to run properly.');
                // @codeCoverageIgnoreEnd
            }

            $db = null;
            $options = $this->getOptions();

            $dsn = 'mysql:';

            if (!empty($options['unix_socket'])) {
                // use socket connection
                $dsn .= 'unix_socket=' . $options['unix_socket'];
            } else {
                // use network connection
                $dsn .= 'host=' . $options['host'];
                if (!empty($options['port'])) {
                    $dsn .= ';port=' . $options['port'];
                }
            }

            $dsn .= ';dbname=' . $options['name'];

            // charset support
            if (!empty($options['charset'])) {
                $dsn .= ';charset=' . $options['charset'];
            }

            $driverOptions = [\PDO::ATTR_ERRMODE => \PDO::ERRMODE_EXCEPTION];

            // support arbitrary \PDO::MYSQL_ATTR_* driver options and pass them to PDO
            // http://php.net/manual/en/ref.pdo-mysql.php#pdo-mysql.constants
            foreach ($options as $key => $option) {
                if (strpos($key, 'mysql_attr_') === 0) {
                    $driverOptions[constant('\PDO::' . strtoupper($key))] = $option;
                }
            }

            try {
                $db = new \PDO($dsn, $options['user'], $options['pass'], $driverOptions);
            } catch (\PDOException $exception) {
                throw new \InvalidArgumentException(sprintf(
                    'There was a problem connecting to the database: %s',
                    $exception->getMessage()
                ));
            }

            $this->setConnection($db);
        }
    }

    /**
     * {@inheritdoc}
     */
    public function disconnect()
    {
        $this->connection = null;
    }

    /**
     * {@inheritdoc}
     */
    public function hasTransactions()
    {
        return true;
    }

    /**
     * {@inheritdoc}
     */
    public function beginTransaction()
    {
        $this->execute('START TRANSACTION');
    }

    /**
     * {@inheritdoc}
     */
    public function commitTransaction()
    {
        $this->execute('COMMIT');
    }

    /**
     * {@inheritdoc}
     */
    public function rollbackTransaction()
    {
        $this->execute('ROLLBACK');
    }

    /**
     * {@inheritdoc}
     */
    public function quoteTableName($tableName)
    {
        return str_replace('.', '`.`', $this->quoteColumnName($tableName));
    }

    /**
     * {@inheritdoc}
     */
    public function quoteColumnName($columnName)
    {
        return '`' . str_replace('`', '``', $columnName) . '`';
    }

    /**
     * {@inheritdoc}
     */
    public function hasTable($tableName)
    {
        $options = $this->getOptions();

        $exists = $this->fetchRow(sprintf(
            "SELECT TABLE_NAME
            FROM INFORMATION_SCHEMA.TABLES
            WHERE TABLE_SCHEMA = '%s' AND TABLE_NAME = '%s'",
            $options['name'],
            $tableName
        ));

        return !empty($exists);
    }

    /**
     * {@inheritdoc}
     */
    public function createTable(Table $table)
    {
        // This method is based on the MySQL docs here: http://dev.mysql.com/doc/refman/5.1/en/create-index.html
        $defaultOptions = [
            'engine' => 'InnoDB',
            'collation' => 'utf8_general_ci'
        ];
        $options = array_merge($defaultOptions, $table->getOptions());

        // Add the default primary key
        $columns = $table->getPendingColumns();
        if (!isset($options['id']) || (isset($options['id']) && $options['id'] === true)) {
            $column = new Column();
            $column->setName('id')
                   ->setType('integer')
                   ->setSigned(isset($options['signed']) ? $options['signed'] : true)
                   ->setIdentity(true);

            array_unshift($columns, $column);
            $options['primary_key'] = 'id';
        } elseif (isset($options['id']) && is_string($options['id'])) {
            // Handle id => "field_name" to support AUTO_INCREMENT
            $column = new Column();
            $column->setName($options['id'])
                   ->setType('integer')
                   ->setIdentity(true);

            array_unshift($columns, $column);
            $options['primary_key'] = $options['id'];
        }

        // TODO - process table options like collation etc

        // process table engine (default to InnoDB)
        $optionsStr = 'ENGINE = InnoDB';
        if (isset($options['engine'])) {
            $optionsStr = sprintf('ENGINE = %s', $options['engine']);
        }

        // process table collation
        if (isset($options['collation'])) {
            $charset = explode('_', $options['collation']);
            $optionsStr .= sprintf(' CHARACTER SET %s', $charset[0]);
            $optionsStr .= sprintf(' COLLATE %s', $options['collation']);
        }

        // set the table comment
        if (isset($options['comment'])) {
            $optionsStr .= sprintf(" COMMENT=%s ", $this->getConnection()->quote($options['comment']));
        }

        $sql = 'CREATE TABLE ';
        $sql .= $this->quoteTableName($table->getName()) . ' (';
        foreach ($columns as $column) {
            $sql .= $this->quoteColumnName($column->getName()) . ' ' . $this->getColumnSqlDefinition($column) . ', ';
        }

        // set the primary key(s)
        if (isset($options['primary_key'])) {
            $sql = rtrim($sql);
            $sql .= ' PRIMARY KEY (';
            if (is_string($options['primary_key'])) { // handle primary_key => 'id'
                $sql .= $this->quoteColumnName($options['primary_key']);
            } elseif (is_array($options['primary_key'])) { // handle primary_key => array('tag_id', 'resource_id')
                // PHP 5.4 will allow access of $this, so we can call quoteColumnName() directly in the
                // anonymous function, but for now just hard-code the adapter quotes
                $sql .= implode(
                    ',',
                    array_map(
                        function ($v) {
                            return '`' . $v . '`';
                        },
                        $options['primary_key']
                    )
                );
            }
            $sql .= ')';
        } else {
            $sql = substr(rtrim($sql), 0, -1); // no primary keys
        }

        // set the indexes
        $indexes = $table->getIndexes();
        foreach ($indexes as $index) {
            $sql .= ', ' . $this->getIndexSqlDefinition($index);
        }

        // set the foreign keys
        $foreignKeys = $table->getForeignKeys();
        foreach ($foreignKeys as $foreignKey) {
            $sql .= ', ' . $this->getForeignKeySqlDefinition($foreignKey);
        }

        $sql .= ') ' . $optionsStr;
        $sql = rtrim($sql) . ';';

        // execute the sql
        $this->execute($sql);
    }

    /**
     * {@inheritdoc}
     */
    public function renameTable($tableName, $newTableName)
    {
        $this->execute(sprintf('RENAME TABLE %s TO %s', $this->quoteTableName($tableName), $this->quoteTableName($newTableName)));
    }

    /**
     * {@inheritdoc}
     */
    public function dropTable($tableName)
    {
        $this->execute(sprintf('DROP TABLE %s', $this->quoteTableName($tableName)));
    }

    /**
     * {@inheritdoc}
     */
    public function truncateTable($tableName)
    {
        $sql = sprintf(
            'TRUNCATE TABLE %s',
            $this->quoteTableName($tableName)
        );

        $this->execute($sql);
    }

    /**
     * {@inheritdoc}
     */
    public function getColumns($tableName)
    {
        $columns = [];
        $rows = $this->fetchAll(sprintf('SHOW COLUMNS FROM %s', $this->quoteTableName($tableName)));
        foreach ($rows as $columnInfo) {
            $phinxType = $this->getPhinxType($columnInfo['Type']);

            $column = new Column();
            $column->setName($columnInfo['Field'])
                   ->setNull($columnInfo['Null'] !== 'NO')
                   ->setDefault($columnInfo['Default'])
                   ->setType($phinxType['name'])
                   ->setLimit($phinxType['limit']);

            if ($columnInfo['Extra'] === 'auto_increment') {
                $column->setIdentity(true);
            }

            if (isset($phinxType['values'])) {
                $column->setValues($phinxType['values']);
            }

            $columns[] = $column;
        }

        return $columns;
    }

    /**
     * {@inheritdoc}
     */
    public function hasColumn($tableName, $columnName)
    {
        $rows = $this->fetchAll(sprintf('SHOW COLUMNS FROM %s', $this->quoteTableName($tableName)));
        foreach ($rows as $column) {
            if (strcasecmp($column['Field'], $columnName) === 0) {
                return true;
            }
        }

        return false;
    }

    /**
     * Get the defintion for a `DEFAULT` statement.
     *
     * @param  mixed $default
     * @return string
     */
    protected function getDefaultValueDefinition($default)
    {
        if (is_string($default) && 'CURRENT_TIMESTAMP' !== $default) {
            $default = $this->getConnection()->quote($default);
        } elseif (is_bool($default)) {
            $default = $this->castToBool($default);
        }

        return isset($default) ? ' DEFAULT ' . $default : '';
    }

    /**
     * {@inheritdoc}
     */
    public function addColumn(Table $table, Column $column)
    {
        $sql = sprintf(
            'ALTER TABLE %s ADD %s %s',
            $this->quoteTableName($table->getName()),
            $this->quoteColumnName($column->getName()),
            $this->getColumnSqlDefinition($column)
        );

        if ($column->getAfter()) {
            $sql .= ' AFTER ' . $this->quoteColumnName($column->getAfter());
        }

        $this->execute($sql);
    }

    /**
     * {@inheritdoc}
     */
    public function renameColumn($tableName, $columnName, $newColumnName)
    {
        $rows = $this->fetchAll(sprintf('DESCRIBE %s', $this->quoteTableName($tableName)));
        foreach ($rows as $row) {
            if (strcasecmp($row['Field'], $columnName) === 0) {
                $null = ($row['Null'] == 'NO') ? 'NOT NULL' : 'NULL';
                $extra = ' ' . strtoupper($row['Extra']);
                if (!is_null($row['Default'])) {
                    $extra .= $this->getDefaultValueDefinition($row['Default']);
                }
                $definition = $row['Type'] . ' ' . $null . $extra;

                $this->execute(
                    sprintf(
                        'ALTER TABLE %s CHANGE COLUMN %s %s %s',
                        $this->quoteTableName($tableName),
                        $this->quoteColumnName($columnName),
                        $this->quoteColumnName($newColumnName),
                        $definition
                    )
                );

                return;
            }
        }

        throw new \InvalidArgumentException(sprintf(
            'The specified column doesn\'t exist: ' .
            $columnName
        ));
    }

    /**
     * {@inheritdoc}
     */
    public function changeColumn($tableName, $columnName, Column $newColumn)
    {
        $after = $newColumn->getAfter() ? ' AFTER ' . $this->quoteColumnName($newColumn->getAfter()) : '';
        $this->execute(
            sprintf(
                'ALTER TABLE %s CHANGE %s %s %s%s',
                $this->quoteTableName($tableName),
                $this->quoteColumnName($columnName),
                $this->quoteColumnName($newColumn->getName()),
                $this->getColumnSqlDefinition($newColumn),
                $after
            )
        );
    }

    /**
     * {@inheritdoc}
     */
    public function dropColumn($tableName, $columnName)
    {
        $this->execute(
            sprintf(
                'ALTER TABLE %s DROP COLUMN %s',
                $this->quoteTableName($tableName),
                $this->quoteColumnName($columnName)
            )
        );
    }

    /**
     * Get an array of indexes from a particular table.
     *
     * @param string $tableName Table Name
     * @return array
     */
    protected function getIndexes($tableName)
    {
        $indexes = [];
        $rows = $this->fetchAll(sprintf('SHOW INDEXES FROM %s', $this->quoteTableName($tableName)));
        foreach ($rows as $row) {
            if (!isset($indexes[$row['Key_name']])) {
                $indexes[$row['Key_name']] = ['columns' => []];
            }
            $indexes[$row['Key_name']]['columns'][] = strtolower($row['Column_name']);
        }

        return $indexes;
    }

    /**
     * {@inheritdoc}
     */
    public function hasIndex($tableName, $columns)
    {
        if (is_string($columns)) {
            $columns = [$columns]; // str to array
        }

        $columns = array_map('strtolower', $columns);
        $indexes = $this->getIndexes($tableName);

        foreach ($indexes as $index) {
            if ($columns == $index['columns']) {
                return true;
            }
        }

        return false;
    }

    /**
     * {@inheritdoc}
     */
    public function hasIndexByName($tableName, $indexName)
    {
        $indexes = $this->getIndexes($tableName);

        foreach ($indexes as $name => $index) {
            if ($name === $indexName) {
                 return true;
            }
        }

        return false;
    }

    /**
     * {@inheritdoc}
     */
    public function addIndex(Table $table, Index $index)
    {
        $this->execute(
            sprintf(
                'ALTER TABLE %s ADD %s',
                $this->quoteTableName($table->getName()),
                $this->getIndexSqlDefinition($index)
            )
        );
    }

    /**
     * {@inheritdoc}
     */
    public function dropIndex($tableName, $columns)
    {
        if (is_string($columns)) {
            $columns = [$columns]; // str to array
        }

        $indexes = $this->getIndexes($tableName);
        $columns = array_map('strtolower', $columns);

        foreach ($indexes as $indexName => $index) {
            if ($columns == $index['columns']) {
                $this->execute(
                    sprintf(
                        'ALTER TABLE %s DROP INDEX %s',
                        $this->quoteTableName($tableName),
                        $this->quoteColumnName($indexName)
                    )
                );

                return;
            }
        }
    }

    /**
     * {@inheritdoc}
     */
    public function dropIndexByName($tableName, $indexName)
    {
        $indexes = $this->getIndexes($tableName);

        foreach ($indexes as $name => $index) {
            //$a = array_diff($columns, $index['columns']);
            if ($name === $indexName) {
                $this->execute(
                    sprintf(
                        'ALTER TABLE %s DROP INDEX %s',
                        $this->quoteTableName($tableName),
                        $this->quoteColumnName($indexName)
                    )
                );

                return;
            }
        }
    }

    /**
     * {@inheritdoc}
     */
    public function hasForeignKey($tableName, $columns, $constraint = null)
    {
        if (is_string($columns)) {
            $columns = [$columns]; // str to array
        }
        $foreignKeys = $this->getForeignKeys($tableName);
        if ($constraint) {
            if (isset($foreignKeys[$constraint])) {
                return !empty($foreignKeys[$constraint]);
            }

            return false;
        } else {
            foreach ($foreignKeys as $key) {
                if ($columns == $key['columns']) {
                    return true;
                }
            }

            return false;
        }
    }

    /**
     * Get an array of foreign keys from a particular table.
     *
     * @param string $tableName Table Name
     * @return array
     */
    protected function getForeignKeys($tableName)
    {
        $foreignKeys = [];
        $rows = $this->fetchAll(sprintf(
            "SELECT
              CONSTRAINT_NAME,
              TABLE_NAME,
              COLUMN_NAME,
              REFERENCED_TABLE_NAME,
              REFERENCED_COLUMN_NAME
            FROM information_schema.KEY_COLUMN_USAGE
            WHERE REFERENCED_TABLE_SCHEMA = DATABASE()
              AND REFERENCED_TABLE_NAME IS NOT NULL
              AND TABLE_NAME = '%s'
            ORDER BY POSITION_IN_UNIQUE_CONSTRAINT",
            $tableName
        ));
        foreach ($rows as $row) {
            $foreignKeys[$row['CONSTRAINT_NAME']]['table'] = $row['TABLE_NAME'];
            $foreignKeys[$row['CONSTRAINT_NAME']]['columns'][] = $row['COLUMN_NAME'];
            $foreignKeys[$row['CONSTRAINT_NAME']]['referenced_table'] = $row['REFERENCED_TABLE_NAME'];
            $foreignKeys[$row['CONSTRAINT_NAME']]['referenced_columns'][] = $row['REFERENCED_COLUMN_NAME'];
        }

        return $foreignKeys;
    }

    /**
     * {@inheritdoc}
     */
    public function addForeignKey(Table $table, ForeignKey $foreignKey)
    {
        $this->execute(
            sprintf(
                'ALTER TABLE %s ADD %s',
                $this->quoteTableName($table->getName()),
                $this->getForeignKeySqlDefinition($foreignKey)
            )
        );
    }

    /**
     * {@inheritdoc}
     */
    public function dropForeignKey($tableName, $columns, $constraint = null)
    {
        if (is_string($columns)) {
            $columns = [$columns]; // str to array
        }

        if ($constraint) {
            $this->execute(
                sprintf(
                    'ALTER TABLE %s DROP FOREIGN KEY %s',
                    $this->quoteTableName($tableName),
                    $constraint
                )
            );

            return;
        } else {
            foreach ($columns as $column) {
                $rows = $this->fetchAll(sprintf(
                    "SELECT
                        CONSTRAINT_NAME
                      FROM information_schema.KEY_COLUMN_USAGE
                      WHERE REFERENCED_TABLE_SCHEMA = DATABASE()
                        AND REFERENCED_TABLE_NAME IS NOT NULL
                        AND TABLE_NAME = '%s'
                        AND COLUMN_NAME = '%s'
                      ORDER BY POSITION_IN_UNIQUE_CONSTRAINT",
                    $tableName,
                    $column
                ));
                foreach ($rows as $row) {
                    $this->dropForeignKey($tableName, $columns, $row['CONSTRAINT_NAME']);
                }
            }
        }
    }

    /**
     * {@inheritdoc}
     */
    public function getSqlType($type, $limit = null)
    {
        switch ($type) {
            case static::PHINX_TYPE_STRING:
                return ['name' => 'varchar', 'limit' => $limit ? $limit : 255];
            case static::PHINX_TYPE_CHAR:
                return ['name' => 'char', 'limit' => $limit ? $limit : 255];
            case static::PHINX_TYPE_TEXT:
                if ($limit) {
                    $sizes = [
                        // Order matters! Size must always be tested from longest to shortest!
                        'longtext' => static::TEXT_LONG,
                        'mediumtext' => static::TEXT_MEDIUM,
                        'text' => static::TEXT_REGULAR,
                        'tinytext' => static::TEXT_SMALL,
                    ];
                    foreach ($sizes as $name => $length) {
                        if ($limit >= $length) {
                            return ['name' => $name];
                        }
                    }
                }

                return ['name' => 'text'];
            case static::PHINX_TYPE_BINARY:
                return ['name' => 'binary', 'limit' => $limit ? $limit : 255];
            case static::PHINX_TYPE_VARBINARY:
                return ['name' => 'varbinary', 'limit' => $limit ? $limit : 255];
            case static::PHINX_TYPE_BLOB:
                if ($limit) {
                    $sizes = [
                        // Order matters! Size must always be tested from longest to shortest!
                        'longblob' => static::BLOB_LONG,
                        'mediumblob' => static::BLOB_MEDIUM,
                        'blob' => static::BLOB_REGULAR,
                        'tinyblob' => static::BLOB_SMALL,
                    ];
                    foreach ($sizes as $name => $length) {
                        if ($limit >= $length) {
                            return ['name' => $name];
                        }
                    }
                }

                return ['name' => 'blob'];
            case static::PHINX_TYPE_INTEGER:
                if ($limit && $limit >= static::INT_TINY) {
                    $sizes = [
                        // Order matters! Size must always be tested from longest to shortest!
                        'bigint' => static::INT_BIG,
                        'int' => static::INT_REGULAR,
                        'mediumint' => static::INT_MEDIUM,
                        'smallint' => static::INT_SMALL,
                        'tinyint' => static::INT_TINY,
                    ];
                    $limits = [
                        'int' => 11,
                        'bigint' => 20,
                    ];
                    foreach ($sizes as $name => $length) {
                        if ($limit >= $length) {
                            $def = ['name' => $name];
                            if (isset($limits[$name])) {
                                $def['limit'] = $limits[$name];
                            }

                            return $def;
                        }
                    }
                } elseif (!$limit) {
                    $limit = 11;
                }

                return ['name' => 'int', 'limit' => $limit];
            case static::PHINX_TYPE_BIG_INTEGER:
                return ['name' => 'bigint', 'limit' => 20];
            case static::PHINX_TYPE_FLOAT:
                return ['name' => 'float'];
            case static::PHINX_TYPE_DECIMAL:
                return ['name' => 'decimal'];
<<<<<<< HEAD
                break;
            case static::PHINX_TYPE_DOUBLE:
                return ['name' => 'double'];
                break;
=======
>>>>>>> cb914260
            case static::PHINX_TYPE_DATETIME:
                return ['name' => 'datetime'];
            case static::PHINX_TYPE_TIMESTAMP:
                return ['name' => 'timestamp'];
            case static::PHINX_TYPE_TIME:
                return ['name' => 'time'];
            case static::PHINX_TYPE_DATE:
                return ['name' => 'date'];
            case static::PHINX_TYPE_BOOLEAN:
                return ['name' => 'tinyint', 'limit' => 1];
            case static::PHINX_TYPE_UUID:
                return ['name' => 'char', 'limit' => 36];
            // Geospatial database types
            case static::PHINX_TYPE_GEOMETRY:
            case static::PHINX_TYPE_POINT:
            case static::PHINX_TYPE_LINESTRING:
            case static::PHINX_TYPE_POLYGON:
                return ['name' => $type];
            case static::PHINX_TYPE_ENUM:
                return ['name' => 'enum'];
            case static::PHINX_TYPE_SET:
                return ['name' => 'set'];
            case static::TYPE_YEAR:
                if (!$limit || in_array($limit, [2, 4])) {
                    $limit = 4;
                }

                return ['name' => 'year', 'limit' => $limit];
            case static::PHINX_TYPE_JSON:
                return ['name' => 'json'];
            default:
                throw new \RuntimeException('The type: "' . $type . '" is not supported.');
        }
    }

    /**
     * Returns Phinx type by SQL type
     *
     * @param string $sqlTypeDef
     * @throws \RuntimeException
     * @internal param string $sqlType SQL type
     * @returns string Phinx type
     */
    public function getPhinxType($sqlTypeDef)
    {
        $matches = [];
        if (!preg_match('/^([\w]+)(\(([\d]+)*(,([\d]+))*\))*(.+)*$/', $sqlTypeDef, $matches)) {
            throw new \RuntimeException('Column type ' . $sqlTypeDef . ' is not supported');
        } else {
            $limit = null;
            $precision = null;
            $type = $matches[1];
            if (count($matches) > 2) {
                $limit = $matches[3] ? (int)$matches[3] : null;
            }
            if (count($matches) > 4) {
                $precision = (int)$matches[5];
            }
            if ($type === 'tinyint' && $limit === 1) {
                $type = static::PHINX_TYPE_BOOLEAN;
                $limit = null;
            }
            switch ($type) {
                case 'varchar':
                    $type = static::PHINX_TYPE_STRING;
                    if ($limit === 255) {
                        $limit = null;
                    }
                    break;
                case 'char':
                    $type = static::PHINX_TYPE_CHAR;
                    if ($limit === 255) {
                        $limit = null;
                    }
                    if ($limit === 36) {
                        $type = static::PHINX_TYPE_UUID;
                    }
                    break;
                case 'tinyint':
                    $type = static::PHINX_TYPE_INTEGER;
                    $limit = static::INT_TINY;
                    break;
                case 'smallint':
                    $type = static::PHINX_TYPE_INTEGER;
                    $limit = static::INT_SMALL;
                    break;
                case 'mediumint':
                    $type = static::PHINX_TYPE_INTEGER;
                    $limit = static::INT_MEDIUM;
                    break;
                case 'int':
                    $type = static::PHINX_TYPE_INTEGER;
                    if ($limit === 11) {
                        $limit = null;
                    }
                    break;
                case 'bigint':
                    if ($limit === 20) {
                        $limit = null;
                    }
                    $type = static::PHINX_TYPE_BIG_INTEGER;
                    break;
                case 'blob':
                    $type = static::PHINX_TYPE_BINARY;
                    break;
                case 'tinyblob':
                    $type = static::PHINX_TYPE_BINARY;
                    $limit = static::BLOB_TINY;
                    break;
                case 'mediumblob':
                    $type = static::PHINX_TYPE_BINARY;
                    $limit = static::BLOB_MEDIUM;
                    break;
                case 'longblob':
                    $type = static::PHINX_TYPE_BINARY;
                    $limit = static::BLOB_LONG;
                    break;
                case 'tinytext':
                    $type = static::PHINX_TYPE_TEXT;
                    $limit = static::TEXT_TINY;
                    break;
                case 'mediumtext':
                    $type = static::PHINX_TYPE_TEXT;
                    $limit = static::TEXT_MEDIUM;
                    break;
                case 'longtext':
                    $type = static::PHINX_TYPE_TEXT;
                    $limit = static::TEXT_LONG;
                    break;
            }

            // Call this to check if parsed type is supported.
            $this->getSqlType($type, $limit);

            $phinxType = [
                'name' => $type,
                'limit' => $limit,
                'precision' => $precision
            ];

            if (static::PHINX_TYPE_ENUM == $type) {
                $phinxType['values'] = explode("','", trim($matches[6], "()'"));
            }

            return $phinxType;
        }
    }

    /**
     * {@inheritdoc}
     */
    public function createDatabase($name, $options = [])
    {
        $charset = isset($options['charset']) ? $options['charset'] : 'utf8';

        if (isset($options['collation'])) {
            $this->execute(sprintf('CREATE DATABASE `%s` DEFAULT CHARACTER SET `%s` COLLATE `%s`', $name, $charset, $options['collation']));
        } else {
            $this->execute(sprintf('CREATE DATABASE `%s` DEFAULT CHARACTER SET `%s`', $name, $charset));
        }
    }

    /**
     * {@inheritdoc}
     */
    public function hasDatabase($name)
    {
        $rows = $this->fetchAll(
            sprintf(
                'SELECT SCHEMA_NAME FROM INFORMATION_SCHEMA.SCHEMATA WHERE SCHEMA_NAME = \'%s\'',
                $name
            )
        );

        foreach ($rows as $row) {
            if (!empty($row)) {
                return true;
            }
        }

        return false;
    }

    /**
     * {@inheritdoc}
     */
    public function dropDatabase($name)
    {
        $this->execute(sprintf('DROP DATABASE IF EXISTS `%s`', $name));
    }

    /**
     * Gets the MySQL Column Definition for a Column object.
     *
     * @param \Phinx\Db\Table\Column $column Column
     * @return string
     */
    protected function getColumnSqlDefinition(Column $column)
    {
        $sqlType = $this->getSqlType($column->getType(), $column->getLimit());

        $def = '';
        $def .= strtoupper($sqlType['name']);
        if ($column->getPrecision() && $column->getScale()) {
            $def .= '(' . $column->getPrecision() . ',' . $column->getScale() . ')';
        } elseif (isset($sqlType['limit'])) {
            $def .= '(' . $sqlType['limit'] . ')';
        }
        if (($values = $column->getValues()) && is_array($values)) {
            $def .= "('" . implode("', '", $values) . "')";
        }
        $def .= $column->getEncoding() ? ' CHARACTER SET ' . $column->getEncoding() : '';
        $def .= $column->getCollation() ? ' COLLATE ' . $column->getCollation() : '';
        $def .= (!$column->isSigned() && isset($this->signedColumnTypes[$column->getType()])) ? ' unsigned' : '';
        $def .= ($column->isNull() == false) ? ' NOT NULL' : ' NULL';
        $def .= ($column->isIdentity()) ? ' AUTO_INCREMENT' : '';
        $def .= $this->getDefaultValueDefinition($column->getDefault());

        if ($column->getComment()) {
            $def .= ' COMMENT ' . $this->getConnection()->quote($column->getComment());
        }

        if ($column->getUpdate()) {
            $def .= ' ON UPDATE ' . $column->getUpdate();
        }

        return $def;
    }

    /**
     * Gets the MySQL Index Definition for an Index object.
     *
     * @param \Phinx\Db\Table\Index $index Index
     * @return string
     */
    protected function getIndexSqlDefinition(Index $index)
    {
        $def = '';
        $limit = '';
        if ($index->getLimit()) {
            $limit = '(' . $index->getLimit() . ')';
        }

        if ($index->getType() == Index::UNIQUE) {
            $def .= ' UNIQUE';
        }

        if ($index->getType() == Index::FULLTEXT) {
            $def .= ' FULLTEXT';
        }

        $def .= ' KEY';

        if (is_string($index->getName())) {
            $def .= ' `' . $index->getName() . '`';
        }

        $def .= ' (`' . implode('`,`', $index->getColumns()) . '`' . $limit . ')';

        return $def;
    }

    /**
     * Gets the MySQL Foreign Key Definition for an ForeignKey object.
     *
     * @param \Phinx\Db\Table\ForeignKey $foreignKey
     * @return string
     */
    protected function getForeignKeySqlDefinition(ForeignKey $foreignKey)
    {
        $def = '';
        if ($foreignKey->getConstraint()) {
            $def .= ' CONSTRAINT ' . $this->quoteColumnName($foreignKey->getConstraint());
        }
        $columnNames = [];
        foreach ($foreignKey->getColumns() as $column) {
            $columnNames[] = $this->quoteColumnName($column);
        }
        $def .= ' FOREIGN KEY (' . implode(',', $columnNames) . ')';
        $refColumnNames = [];
        foreach ($foreignKey->getReferencedColumns() as $column) {
            $refColumnNames[] = $this->quoteColumnName($column);
        }
        $def .= ' REFERENCES ' . $this->quoteTableName($foreignKey->getReferencedTable()->getName()) . ' (' . implode(',', $refColumnNames) . ')';
        if ($foreignKey->getOnDelete()) {
            $def .= ' ON DELETE ' . $foreignKey->getOnDelete();
        }
        if ($foreignKey->getOnUpdate()) {
            $def .= ' ON UPDATE ' . $foreignKey->getOnUpdate();
        }

        return $def;
    }

    /**
     * Describes a database table. This is a MySQL adapter specific method.
     *
     * @param string $tableName Table name
     * @return array
     */
    public function describeTable($tableName)
    {
        $options = $this->getOptions();

        // mysql specific
        $sql = sprintf(
            "SELECT *
             FROM information_schema.tables
             WHERE table_schema = '%s'
             AND table_name = '%s'",
            $options['name'],
            $tableName
        );

        return $this->fetchRow($sql);
    }

    /**
     * Returns MySQL column types (inherited and MySQL specified).
     * @return array
     */
    public function getColumnTypes()
    {
        return array_merge(parent::getColumnTypes(), ['enum', 'set', 'year', 'json']);
    }
}<|MERGE_RESOLUTION|>--- conflicted
+++ resolved
@@ -794,13 +794,8 @@
                 return ['name' => 'float'];
             case static::PHINX_TYPE_DECIMAL:
                 return ['name' => 'decimal'];
-<<<<<<< HEAD
-                break;
             case static::PHINX_TYPE_DOUBLE:
                 return ['name' => 'double'];
-                break;
-=======
->>>>>>> cb914260
             case static::PHINX_TYPE_DATETIME:
                 return ['name' => 'datetime'];
             case static::PHINX_TYPE_TIMESTAMP:
