--- conflicted
+++ resolved
@@ -806,17 +806,10 @@
                 return ['name' => 'set'];
                 break;
             case static::TYPE_YEAR:
-<<<<<<< HEAD
-                if (!$limit || in_array($limit, array(2, 4))) {
-                    $limit = 4;
-                }
-                return array('name' => 'year', 'limit' => $limit);
-=======
                 if (!$limit || in_array($limit, [2, 4])) {
                     $limit = 4;
                 }
                 return ['name' => 'year', 'limit' => $limit];
->>>>>>> 2c0ba367
                 break;
             case static::PHINX_TYPE_JSON:
                 return ['name' => 'json'];
@@ -1119,10 +1112,6 @@
      */
     public function getColumnTypes()
     {
-<<<<<<< HEAD
-        return array_merge(parent::getColumnTypes(), array('enum', 'set', 'year', 'json'));
-=======
         return array_merge(parent::getColumnTypes(), ['enum', 'set', 'year', 'json']);
->>>>>>> 2c0ba367
     }
 }