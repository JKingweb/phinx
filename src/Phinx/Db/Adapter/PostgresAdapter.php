<?php
/**
 * Phinx
 *
 * (The MIT license)
 * Copyright (c) 2015 Rob Morgan
 *
 * Permission is hereby granted, free of charge, to any person obtaining a copy
 * of this software and associated * documentation files (the "Software"), to
 * deal in the Software without restriction, including without limitation the
 * rights to use, copy, modify, merge, publish, distribute, sublicense, and/or
 * sell copies of the Software, and to permit persons to whom the Software is
 * furnished to do so, subject to the following conditions:
 *
 * The above copyright notice and this permission notice shall be included in
 * all copies or substantial portions of the Software.
 *
 * THE SOFTWARE IS PROVIDED "AS IS", WITHOUT WARRANTY OF ANY KIND, EXPRESS OR
 * IMPLIED, INCLUDING BUT NOT LIMITED TO THE WARRANTIES OF MERCHANTABILITY,
 * FITNESS FOR A PARTICULAR PURPOSE AND NONINFRINGEMENT. IN NO EVENT SHALL THE
 * AUTHORS OR COPYRIGHT HOLDERS BE LIABLE FOR ANY CLAIM, DAMAGES OR OTHER
 * LIABILITY, WHETHER IN AN ACTION OF CONTRACT, TORT OR OTHERWISE, ARISING
 * FROM, OUT OF OR IN CONNECTION WITH THE SOFTWARE OR THE USE OR OTHER DEALINGS
 * IN THE SOFTWARE.
 *
 * @package    Phinx
 * @subpackage Phinx\Db\Adapter
 */
namespace Phinx\Db\Adapter;

use Phinx\Db\Table;
use Phinx\Db\Table\Column;
use Phinx\Db\Table\Index;
use Phinx\Db\Table\ForeignKey;
use Phinx\Migration\MigrationInterface;

class PostgresAdapter extends PdoAdapter implements AdapterInterface
{

    const INT_SMALL   = 65535;
    /**
     * Columns with comments
     *
     * @var array
     */
    protected $columnsWithComments = array();

    /**
     * {@inheritdoc}
     */
    public function connect()
    {
        if (null === $this->connection) {
            if (!class_exists('PDO') || !in_array('pgsql', \PDO::getAvailableDrivers(), true)) {
                // @codeCoverageIgnoreStart
                throw new \RuntimeException('You need to enable the PDO_Pgsql extension for Phinx to run properly.');
                // @codeCoverageIgnoreEnd
            }

            $db = null;
            $options = $this->getOptions();

            // if port is specified use it, otherwise use the PostgreSQL default
            if (isset($options['port'])) {
                $dsn = 'pgsql:host=' . $options['host'] . ';port=' . $options['port'] . ';dbname=' . $options['name'];
            } else {
                $dsn = 'pgsql:host=' . $options['host'] . ';dbname=' . $options['name'];
            }

            try {
                $db = new \PDO($dsn, $options['user'], $options['pass'], array(\PDO::ATTR_ERRMODE => \PDO::ERRMODE_EXCEPTION));
            } catch (\PDOException $exception) {
                throw new \InvalidArgumentException(sprintf(
                    'There was a problem connecting to the database: '
                    . $exception->getMessage()
                ));
            }

            $this->setConnection($db);
        }
    }

    /**
     * {@inheritdoc}
     */
    public function disconnect()
    {
        $this->connection = null;
    }

    /**
     * {@inheritdoc}
     */
    public function hasTransactions()
    {
        return true;
    }

    /**
     * {@inheritdoc}
     */
    public function beginTransaction()
    {
        $this->execute('BEGIN');
    }

    /**
     * {@inheritdoc}
     */
    public function commitTransaction()
    {
        $this->execute('COMMIT');
    }

    /**
     * {@inheritdoc}
     */
    public function rollbackTransaction()
    {
        $this->execute('ROLLBACK');
    }

    /**
     * Quotes a schema name for use in a query.
     *
     * @param string $schemaName Schema Name
     * @return string
     */
    public function quoteSchemaName($schemaName)
    {
        return $this->quoteColumnName($schemaName);
    }

    /**
     * {@inheritdoc}
     */
    public function quoteTableName($tableName)
    {
        return $this->quoteSchemaName($this->getSchemaName()) . '.' . $this->quoteColumnName($tableName);
    }

    /**
     * {@inheritdoc}
     */
    public function quoteColumnName($columnName)
    {
        return '"'. $columnName . '"';
    }

    /**
     * {@inheritdoc}
     */
    public function hasTable($tableName)
    {
        $result = $this->getConnection()->query(
            sprintf(
                'SELECT *
                FROM information_schema.tables
                WHERE table_schema = %s
                AND lower(table_name) = lower(%s)',
                $this->getConnection()->quote($this->getSchemaName()),
                $this->getConnection()->quote($tableName)
            )
        );

        return $result->rowCount() === 1;
    }

    /**
     * {@inheritdoc}
     */
    public function createTable(Table $table)
    {
        $this->startCommandTimer();
        $options = $table->getOptions();

         // Add the default primary key
        $columns = $table->getPendingColumns();
        if (!isset($options['id']) || (isset($options['id']) && $options['id'] === true)) {
            $column = new Column();
            $column->setName('id')
                   ->setType('integer')
                   ->setIdentity(true);

            array_unshift($columns, $column);
            $options['primary_key'] = 'id';

        } elseif (isset($options['id']) && is_string($options['id'])) {
            // Handle id => "field_name" to support AUTO_INCREMENT
            $column = new Column();
            $column->setName($options['id'])
                   ->setType('integer')
                   ->setIdentity(true);

            array_unshift($columns, $column);
            $options['primary_key'] = $options['id'];
        }

        // TODO - process table options like collation etc
        $sql = 'CREATE TABLE ';
        $sql .= $this->quoteTableName($table->getName()) . ' (';

        $this->columnsWithComments = array();
        foreach ($columns as $column) {
            $sql .= $this->quoteColumnName($column->getName()) . ' ' . $this->getColumnSqlDefinition($column) . ', ';

            // set column comments, if needed
            if ($column->getComment()) {
                $this->columnsWithComments[] = $column;
            }
        }

         // set the primary key(s)
        if (isset($options['primary_key'])) {
            $sql = rtrim($sql);
            $sql .= sprintf(' CONSTRAINT %s_pkey PRIMARY KEY (', $table->getName());
            if (is_string($options['primary_key'])) {       // handle primary_key => 'id'
                $sql .= $this->quoteColumnName($options['primary_key']);
            } elseif (is_array($options['primary_key'])) { // handle primary_key => array('tag_id', 'resource_id')
                // PHP 5.4 will allow access of $this, so we can call quoteColumnName() directly in the anonymous function,
                // but for now just hard-code the adapter quotes
                $sql .= implode(
                    ',',
                    array_map(
                        function ($v) {
                            return '"' . $v . '"';
                        },
                        $options['primary_key']
                    )
                );
            }
            $sql .= ')';
        } else {
            $sql = substr(rtrim($sql), 0, -1);              // no primary keys
        }

        // set the foreign keys
        $foreignKeys = $table->getForeignKeys();
        if (!empty($foreignKeys)) {
            foreach ($foreignKeys as $foreignKey) {
                $sql .= ', ' . $this->getForeignKeySqlDefinition($foreignKey, $table->getName());
            }
        }

        $sql .= ');';

        // process column comments
        if (!empty($this->columnsWithComments)) {
            foreach ($this->columnsWithComments as $column) {
                $sql .= $this->getColumnCommentSqlDefinition($column, $table->getName());
            }
        }


        // set the indexes
        $indexes = $table->getIndexes();
        if (!empty($indexes)) {
            foreach ($indexes as $index) {
                $sql .= $this->getIndexSqlDefinition($index, $table->getName());
            }
        }

        // execute the sql
        $this->writeCommand('createTable', array($table->getName()));
        $this->execute($sql);
        $this->endCommandTimer();
    }

    /**
     * {@inheritdoc}
     */
    public function renameTable($tableName, $newTableName)
    {
        $this->startCommandTimer();
        $this->writeCommand('renameTable', array($tableName, $newTableName));
        $sql = sprintf(
            'ALTER TABLE %s RENAME TO %s',
            $this->quoteTableName($tableName),
            $this->quoteColumnName($newTableName)
        );
        $this->execute($sql);
        $this->endCommandTimer();
    }

    /**
     * {@inheritdoc}
     */
    public function dropTable($tableName)
    {
        $this->startCommandTimer();
        $this->writeCommand('dropTable', array($tableName));
        $this->execute(sprintf('DROP TABLE %s', $this->quoteTableName($tableName)));
        $this->endCommandTimer();
    }

    /**
     * {@inheritdoc}
     */
    public function getColumns($tableName)
    {
        $columns = array();
        $sql = sprintf(
            "SELECT column_name, data_type, is_identity, is_nullable,
             column_default, character_maximum_length, numeric_precision, numeric_scale
             FROM information_schema.columns
             WHERE table_name ='%s'",
            $tableName
        );
        $columnsInfo = $this->fetchAll($sql);

        foreach ($columnsInfo as $columnInfo) {
            $column = new Column();
            $column->setName($columnInfo['column_name'])
                   ->setType($this->getPhinxType($columnInfo['data_type']))
                   ->setNull($columnInfo['is_nullable'] == 'YES')
                   ->setDefault($columnInfo['column_default'])
                   ->setIdentity($columnInfo['is_identity'] == 'YES')
                   ->setPrecision($columnInfo['numeric_precision'])
                   ->setScale($columnInfo['numeric_scale']);

            if (preg_match('/\bwith time zone$/', $columnInfo['data_type'])) {
                $column->setTimezone(true);
            }

            if (isset($columnInfo['character_maximum_length'])) {
                $column->setLimit($columnInfo['character_maximum_length']);
            }
            $columns[] = $column;
        }
        return $columns;
    }

    /**
     * {@inheritdoc}
     */
    public function hasColumn($tableName, $columnName, $options = array())
    {
        $sql = sprintf("SELECT count(*)
            FROM information_schema.columns
            WHERE table_schema = '%s' AND table_name = '%s' AND column_name = '%s'",
            $this->getSchemaName(),
            $tableName,
            $columnName
        );

        $result = $this->fetchRow($sql);
        return  $result['count'] > 0;
    }

    /**
     * {@inheritdoc}
     */
    public function addColumn(Table $table, Column $column)
    {
        $this->startCommandTimer();
        $this->writeCommand('addColumn', array($table->getName(), $column->getName(), $column->getType()));
        $sql = sprintf(
            'ALTER TABLE %s ADD %s %s',
            $this->quoteTableName($table->getName()),
            $this->quoteColumnName($column->getName()),
            $this->getColumnSqlDefinition($column)
        );

        $this->execute($sql);
        $this->endCommandTimer();
    }

    /**
     * {@inheritdoc}
     */
    public function renameColumn($tableName, $columnName, $newColumnName)
    {
        $this->startCommandTimer();
        $sql = sprintf(
            "SELECT CASE WHEN COUNT(*) > 0 THEN 1 ELSE 0 END AS column_exists
             FROM information_schema.columns
             WHERE table_name ='%s' AND column_name = '%s'",
            $tableName,
            $columnName
        );
        $result = $this->fetchRow($sql);
        if (!(bool) $result['column_exists']) {
            throw new \InvalidArgumentException("The specified column does not exist: $columnName");
        }
        $this->writeCommand('renameColumn', array($tableName, $columnName, $newColumnName));
        $this->execute(
            sprintf(
                'ALTER TABLE %s RENAME COLUMN %s TO %s',
                $this->quoteTableName($tableName),
                $this->quoteColumnName($columnName),
                $newColumnName
            )
        );
        $this->endCommandTimer();
    }

    /**
     * {@inheritdoc}
     */
    public function changeColumn($tableName, $columnName, Column $newColumn)
    {
        // TODO - is it possible to merge these 3 queries into less?
        $this->startCommandTimer();
        $this->writeCommand('changeColumn', array($tableName, $columnName, $newColumn->getType()));
        // change data type
        $sql = sprintf(
            'ALTER TABLE %s ALTER COLUMN %s TYPE %s',
            $this->quoteTableName($tableName),
            $this->quoteColumnName($columnName),
            $this->getColumnSqlDefinition($newColumn)
        );
        //NULL and DEFAULT cannot be set while changing column type
        $sql = preg_replace('/ NOT NULL/', '', $sql);
        $sql = preg_replace('/ NULL/', '', $sql);
        //If it is set, DEFAULT is the last definition
        $sql = preg_replace('/DEFAULT .*/', '', $sql);
        $this->execute($sql);
        // process null
        $sql = sprintf(
            'ALTER TABLE %s ALTER COLUMN %s',
            $this->quoteTableName($tableName),
            $this->quoteColumnName($columnName)
        );
        if ($newColumn->isNull()) {
            $sql .= ' DROP NOT NULL';
        } else {
            $sql .= ' SET NOT NULL';
        }
        $this->execute($sql);
        if (!is_null($newColumn->getDefault())) {
            //change default
            $this->execute(
                sprintf(
                    'ALTER TABLE %s ALTER COLUMN %s SET %s',
                    $this->quoteTableName($tableName),
                    $this->quoteColumnName($columnName),
                    $this->getDefaultValueDefinition($newColumn->getDefault())
                )
            );
        }
        else {
            //drop default
            $this->execute(
                sprintf(
                    'ALTER TABLE %s ALTER COLUMN %s DROP DEFAULT',
                    $this->quoteTableName($tableName),
                    $this->quoteColumnName($columnName)
                )
            );
        }
        // rename column
        if ($columnName !== $newColumn->getName()) {
            $this->execute(
                sprintf(
                    'ALTER TABLE %s RENAME COLUMN %s TO %s',
                    $this->quoteTableName($tableName),
                    $this->quoteColumnName($columnName),
                    $this->quoteColumnName($newColumn->getName())
                )
            );
        }

        // change column comment if needed
        if ($newColumn->getComment()) {
            $sql = $this->getColumnCommentSqlDefinition($newColumn, $tableName);
            $this->execute($sql);
        }

        $this->endCommandTimer();
    }

    /**
     * {@inheritdoc}
     */
    public function dropColumn($tableName, $columnName)
    {
        $this->startCommandTimer();
        $this->writeCommand('dropColumn', array($tableName, $columnName));
        $this->execute(
            sprintf(
                'ALTER TABLE %s DROP COLUMN %s',
                $this->quoteTableName($tableName),
                $this->quoteColumnName($columnName)
            )
        );
        $this->endCommandTimer();
    }

    /**
     * Get an array of indexes from a particular table.
     *
     * @param string $tableName Table Name
     * @return array
     */
    protected function getIndexes($tableName)
    {
        $indexes = array();
        $sql = "SELECT
            i.relname AS index_name,
            a.attname AS column_name
        FROM
            pg_class t,
            pg_class i,
            pg_index ix,
            pg_attribute a
        WHERE
            t.oid = ix.indrelid
            AND i.oid = ix.indexrelid
            AND a.attrelid = t.oid
            AND a.attnum = ANY(ix.indkey)
            AND t.relkind = 'r'
            AND t.relname = '$tableName'
        ORDER BY
            t.relname,
            i.relname;";
        $rows = $this->fetchAll($sql);
        foreach ($rows as $row) {
            if (!isset($indexes[$row['index_name']])) {
                $indexes[$row['index_name']] = array('columns' => array());
            }
            $indexes[$row['index_name']]['columns'][] = strtolower($row['column_name']);
        }
        return $indexes;
    }

    /**
     * {@inheritdoc}
     */
    public function hasIndex($tableName, $columns)
    {
        if (is_string($columns)) {
            $columns = array($columns);
        }
        $columns = array_map('strtolower', $columns);
        $indexes = $this->getIndexes($tableName);
        foreach ($indexes as $index) {
            if (array_diff($index['columns'], $columns) === array_diff($columns, $index['columns'])) {
                return true;
            }
        }
        return false;
    }

    /**
     * {@inheritdoc}
     */
    public function addIndex(Table $table, Index $index)
    {
        $this->startCommandTimer();
        $this->writeCommand('addIndex', array($table->getName(), $index->getColumns()));
        $sql = $this->getIndexSqlDefinition($index, $table->getName());
        $this->execute($sql);
        $this->endCommandTimer();
    }

    /**
     * {@inheritdoc}
     */
    public function dropIndex($tableName, $columns)
    {
        $this->startCommandTimer();
        if (is_string($columns)) {
            $columns = array($columns); // str to array
        }

        $this->writeCommand('dropIndex', array($tableName, $columns));
        $indexes = $this->getIndexes($tableName);
        $columns = array_map('strtolower', $columns);

        foreach ($indexes as $indexName => $index) {
            $a = array_diff($columns, $index['columns']);
            if (empty($a)) {
                $this->execute(
                    sprintf(
                        'DROP INDEX IF EXISTS %s',
                        $this->quoteColumnName($indexName)
                    )
                );
                $this->endCommandTimer();
                return;
            }
        }
    }

    /**
     * {@inheritdoc}
     */
    public function dropIndexByName($tableName, $indexName)
    {
        $this->startCommandTimer();
        $this->writeCommand('dropIndexByName', array($tableName, $indexName));
        $sql = sprintf(
            'DROP INDEX IF EXISTS %s',
            $indexName
        );
        $this->execute($sql);
        $this->endCommandTimer();
    }

    /**
     * {@inheritdoc}
     */
    public function hasForeignKey($tableName, $columns, $constraint = null)
    {
        if (is_string($columns)) {
            $columns = array($columns); // str to array
        }
        $foreignKeys = $this->getForeignKeys($tableName);
        if ($constraint) {
            if (isset($foreignKeys[$constraint])) {
                return !empty($foreignKeys[$constraint]);
            }
            return false;
        } else {
            foreach ($foreignKeys as $key) {
                $a = array_diff($columns, $key['columns']);
                if (empty($a)) {
                    return true;
                }
            }
            return false;
        }
    }

    /**
     * Get an array of foreign keys from a particular table.
     *
     * @param string $tableName Table Name
     * @return array
     */
    protected function getForeignKeys($tableName)
    {
        $foreignKeys = array();
        $rows = $this->fetchAll(sprintf(
            "SELECT
                    tc.constraint_name,
                    tc.table_name, kcu.column_name,
                    ccu.table_name AS referenced_table_name,
                    ccu.column_name AS referenced_column_name
                FROM
                    information_schema.table_constraints AS tc
                    JOIN information_schema.key_column_usage AS kcu ON tc.constraint_name = kcu.constraint_name
                    JOIN information_schema.constraint_column_usage AS ccu ON ccu.constraint_name = tc.constraint_name
                WHERE constraint_type = 'FOREIGN KEY' AND tc.table_name = '%s'
                ORDER BY kcu.position_in_unique_constraint",
            $tableName
        ));
        foreach ($rows as $row) {
            $foreignKeys[$row['constraint_name']]['table'] = $row['table_name'];
            $foreignKeys[$row['constraint_name']]['columns'][] = $row['column_name'];
            $foreignKeys[$row['constraint_name']]['referenced_table'] = $row['referenced_table_name'];
            $foreignKeys[$row['constraint_name']]['referenced_columns'][] = $row['referenced_column_name'];
        }
        return $foreignKeys;
    }

    /**
     * {@inheritdoc}
     */
    public function addForeignKey(Table $table, ForeignKey $foreignKey)
    {
        $this->startCommandTimer();
        $this->writeCommand('addForeignKey', array($table->getName(), $foreignKey->getColumns()));
        $sql = sprintf(
            'ALTER TABLE %s ADD %s',
            $this->quoteTableName($table->getName()),
            $this->getForeignKeySqlDefinition($foreignKey, $table->getName())
        );
        $this->execute($sql);
        $this->endCommandTimer();
    }

    /**
     * {@inheritdoc}
     */
    public function dropForeignKey($tableName, $columns, $constraint = null)
    {
        $this->startCommandTimer();
        if (is_string($columns)) {
            $columns = array($columns); // str to array
        }
        $this->writeCommand('dropForeignKey', array($tableName, $columns));

        if ($constraint) {
            $this->execute(
                sprintf(
                    'ALTER TABLE %s DROP CONSTRAINT %s',
                    $this->quoteTableName($tableName),
                    $constraint
                )
            );
        } else {
            foreach ($columns as $column) {
                $rows = $this->fetchAll(sprintf(
                    "SELECT CONSTRAINT_NAME
                      FROM information_schema.KEY_COLUMN_USAGE
                      WHERE TABLE_SCHEMA = CURRENT_SCHEMA()
                        AND TABLE_NAME IS NOT NULL
                        AND TABLE_NAME = '%s'
                        AND COLUMN_NAME = '%s'
                      ORDER BY POSITION_IN_UNIQUE_CONSTRAINT",
                    $tableName,
                    $column
                ));

                foreach ($rows as $row) {
                    $this->dropForeignKey($tableName, $columns, $row['constraint_name']);
                }
            }
        }
        $this->endCommandTimer();
    }

    /**
     * {@inheritdoc}
     */
    public function getSqlType($type, $limit = null)
    {
        switch ($type) {
            case static::PHINX_TYPE_INTEGER:
                if ($limit && $limit == static::INT_SMALL) {
                    return array(
                        'name' => 'smallint',
                        'limit' => static::INT_SMALL
                    );
                }
                return array('name' => $type);
            case static::PHINX_TYPE_TEXT:
            case static::PHINX_TYPE_TIME:
            case static::PHINX_TYPE_DATE:
            case static::PHINX_TYPE_BOOLEAN:
            case static::PHINX_TYPE_JSON:
            case static::PHINX_TYPE_JSONB:
            case static::PHINX_TYPE_UUID:
                return array('name' => $type);
            case static::PHINX_TYPE_DECIMAL:
                return array('name' => $type, 'precision' => 18, 'scale' => 0);
            case static::PHINX_TYPE_STRING:
                return array('name' => 'character varying', 'limit' => 255);
            case static::PHINX_TYPE_CHAR:
                return array('name' => 'character', 'limit' => 255);
            case static::PHINX_TYPE_BIG_INTEGER:
                return array('name' => 'bigint');
            case static::PHINX_TYPE_FLOAT:
                return array('name' => 'real');
            case static::PHINX_TYPE_DATETIME:
            case static::PHINX_TYPE_TIMESTAMP:
                return array('name' => 'timestamp');
            case static::PHINX_TYPE_BINARY:
                return array('name' => 'bytea');
            // Geospatial database types
            // Spatial storage in Postgres is done via the PostGIS extension,
            // which enables the use of the "geography" type in combination
            // with SRID 4326.
            case static::PHINX_TYPE_GEOMETRY:
                return array('name' => 'geography', 'geometry', 4326);
                break;
            case static::PHINX_TYPE_POINT:
                return array('name' => 'geography', 'point', 4326);
                break;
            case static::PHINX_TYPE_LINESTRING:
                return array('name' => 'geography', 'linestring', 4326);
                break;
            case static::PHINX_TYPE_POLYGON:
                return array('name' => 'geography', 'polygon', 4326);
                break;
            default:
                if ($this->isArrayType($type)) {
                    return array('name' => $type);
                }
                // Return array type
                throw new \RuntimeException('The type: "' . $type . '" is not supported');
        }
    }

    /**
     * Returns Phinx type by SQL type
     *
     * @param string $sqlType SQL type
     * @returns string Phinx type
     */
    public function getPhinxType($sqlType)
    {
        switch ($sqlType) {
            case 'character varying':
            case 'varchar':
                return static::PHINX_TYPE_STRING;
            case 'character':
            case 'char':
                return static::PHINX_TYPE_CHAR;
            case 'text':
                return static::PHINX_TYPE_TEXT;
            case 'json':
                return static::PHINX_TYPE_JSON;
            case 'jsonb':
                return static::PHINX_TYPE_JSONB;
            case 'smallint':
                return array(
                    'name' => 'smallint',
                    'limit' => static::INT_SMALL
                );
            case 'int':
            case 'int4':
            case 'integer':
                return static::PHINX_TYPE_INTEGER;
            case 'decimal':
            case 'numeric':
                return static::PHINX_TYPE_DECIMAL;
            case 'bigint':
            case 'int8':
                return static::PHINX_TYPE_BIG_INTEGER;
            case 'real':
            case 'float4':
                return static::PHINX_TYPE_FLOAT;
            case 'bytea':
                return static::PHINX_TYPE_BINARY;
                break;
            case 'time':
            case 'timetz':
            case 'time with time zone':
            case 'time without time zone':
                return static::PHINX_TYPE_TIME;
            case 'date':
                return static::PHINX_TYPE_DATE;
            case 'timestamp':
            case 'timestamptz':
            case 'timestamp with time zone':
            case 'timestamp without time zone':
                return static::PHINX_TYPE_DATETIME;
            case 'bool':
            case 'boolean':
                return static::PHINX_TYPE_BOOLEAN;
            case 'uuid':
                return static::PHINX_TYPE_UUID;
            default:
                throw new \RuntimeException('The PostgreSQL type: "' . $sqlType . '" is not supported');
        }
    }

    /**
     * {@inheritdoc}
     */
    public function createDatabase($name, $options = array())
    {
        $this->startCommandTimer();
        $this->writeCommand('createDatabase', array($name));
        $charset = isset($options['charset']) ? $options['charset'] : 'utf8';
        $this->execute(sprintf("CREATE DATABASE %s WITH ENCODING = '%s'", $name, $charset));
        $this->endCommandTimer();
    }

    /**
     * {@inheritdoc}
     */
    public function hasDatabase($databaseName)
    {
        $sql = sprintf("SELECT count(*) FROM pg_database WHERE datname = '%s'", $databaseName);
        $result = $this->fetchRow($sql);
        return  $result['count'] > 0;
    }

    /**
     * {@inheritdoc}
     */
    public function dropDatabase($name)
    {
        $this->startCommandTimer();
        $this->writeCommand('dropDatabase', array($name));
        $this->disconnect();
        $this->execute(sprintf('DROP DATABASE IF EXISTS %s', $name));
        $this->connect();
        $this->endCommandTimer();
    }

    /**
     * Get the defintion for a `DEFAULT` statement.
     *
     * @param  mixed $default
     * @return string
     */
    protected function getDefaultValueDefinition($default)
    {
        if (is_string($default) && 'CURRENT_TIMESTAMP' !== $default) {
            $default = $this->getConnection()->quote($default);
        } elseif (is_bool($default)) {
            $default = $default ? 'TRUE' : 'FALSE';
        }
        return isset($default) ? 'DEFAULT ' . $default : '';
    }

    /**
     * Gets the PostgreSQL Column Definition for a Column object.
     *
     * @param Column $column Column
     * @return string
     */
    protected function getColumnSqlDefinition(Column $column)
    {
        $buffer = array();
        if ($column->isIdentity()) {
            $buffer[] = 'SERIAL';
        } else {
            $sqlType = $this->getSqlType($column->getType(), $column->getLimit());
            $buffer[] = strtoupper($sqlType['name']);
<<<<<<< HEAD
            // integers cant have limits in postgres
            if (!in_array($sqlType['name'], array('integer', 'smallint'))) {
                if ($column->getLimit() || isset($sqlType['limit'])) {
                    $buffer[] = sprintf('(%s)', $column->getLimit() ? $column->getLimit() : $sqlType['limit']);
                }
=======

            if (static::PHINX_TYPE_DECIMAL == $sqlType['name'] && ($column->getPrecision() || $column->getScale())) {
                $buffer[] = sprintf(
                    '(%s, %s)',
                    $column->getPrecision() ? $column->getPrecision() : $sqlType['precision'],
                    $column->getScale() ? $column->getScale() : $sqlType['scale']
                );
            } elseif ('integer' !== $sqlType['name'] && ($column->getLimit() || isset($sqlType['limit']))) {
                // integers cant have limits in postgres
                $buffer[] = sprintf('(%s)', $column->getLimit() ? $column->getLimit() : $sqlType['limit']);
>>>>>>> 7f52200c
            }

            $timeTypes = array(
                'time',
                'timestamp',
            );
            if (in_array($sqlType['name'], $timeTypes) && $column->isTimezone()) {
                $buffer[] = strtoupper('with time zone');
            }
        }

        $buffer[] = $column->isNull() ? 'NULL' : 'NOT NULL';

        if (!is_null($column->getDefault())) {
            $buffer[] = $this->getDefaultValueDefinition($column->getDefault());
        }

        return implode(' ', $buffer);
    }

    /**
     * Gets the PostgreSQL Column Comment Defininition for a column object.
     *
     * @param Column $column Column
     * @param string $tableName Table name
     * @return string
     */
    protected function getColumnCommentSqlDefinition(Column $column, $tableName)
    {
        // passing 'null' is to remove column comment
        $comment = (strcasecmp($column->getComment(), 'NULL') !== 0)
                 ? $this->getConnection()->quote($column->getComment())
                 : 'NULL';

        return sprintf(
            'COMMENT ON COLUMN %s.%s IS %s;',
            $tableName,
            $column->getName(),
            $comment
        );
    }

    /**
     * Gets the PostgreSQL Index Definition for an Index object.
     *
     * @param Index  $index Index
     * @param string $tableName Table name
     * @return string
     */
    protected function getIndexSqlDefinition(Index $index, $tableName)
    {
        if (is_string($index->getName())) {
            $indexName = $index->getName();
        } else {
            $columnNames = $index->getColumns();
            if (is_string($columnNames)) {
                $columnNames = array($columnNames);
            }
            $indexName = sprintf('%s_%s', $tableName, implode('_', $columnNames));
        }
        $def = sprintf(
            "CREATE %s INDEX %s ON %s (%s);",
            ($index->getType() == Index::UNIQUE ? 'UNIQUE' : ''),
            $indexName,
            $this->quoteTableName($tableName),
            implode(',', $index->getColumns())
        );
        return $def;
    }

    /**
     * Gets the MySQL Foreign Key Definition for an ForeignKey object.
     *
     * @param ForeignKey $foreignKey
     * @param string     $tableName  Table name
     * @return string
     */
    protected function getForeignKeySqlDefinition(ForeignKey $foreignKey, $tableName)
    {
        $constraintName = $foreignKey->getConstraint() ?: $tableName . '_' . implode('_', $foreignKey->getColumns());
        $def = ' CONSTRAINT "' . $constraintName . '" FOREIGN KEY ("' . implode('", "', $foreignKey->getColumns()) . '")';
        $def .= " REFERENCES {$foreignKey->getReferencedTable()->getName()} (\"" . implode('", "', $foreignKey->getReferencedColumns()) . '")';
        if ($foreignKey->getOnDelete()) {
            $def .= " ON DELETE {$foreignKey->getOnDelete()}";
        }
        if ($foreignKey->getOnUpdate()) {
            $def .= " ON UPDATE {$foreignKey->getOnUpdate()}";
        }
        return $def;
    }

    /**
     * {@inheritdoc}
     */
    public function createSchemaTable()
    {
        // Create the public/custom schema if it doesn't already exist
        if (false === $this->hasSchema($this->getSchemaName())) {
            $this->createSchema($this->getSchemaName());
        }

        $this->fetchAll(sprintf('SET search_path TO %s', $this->getSchemaName()));

        return parent::createSchemaTable();
    }

     /**
      * {@inheritdoc}
      */
    public function migrated(MigrationInterface $migration, $direction, $startTime, $endTime)
    {
        if (strcasecmp($direction, MigrationInterface::UP) === 0) {
            // up
            $sql = sprintf(
                "INSERT INTO %s (version, start_time, end_time) VALUES ('%s', '%s', '%s');",
                $this->getSchemaTableName(),
                $migration->getVersion(),
                $startTime,
                $endTime
            );

            $this->query($sql);
        } else {
            // down
            $sql = sprintf(
                "DELETE FROM %s WHERE version = '%s'",
                $this->getSchemaTableName(),
                $migration->getVersion()
            );

            $this->query($sql);
        }
        return $this;
    }

    /**
     * Creates the specified schema.
     *
     * @param  string $schemaName Schema Name
     * @return void
     */
    public function createSchema($schemaName = 'public')
    {
        $this->startCommandTimer();
        $this->writeCommand('addSchema', array($schemaName));
        $sql = sprintf('CREATE SCHEMA %s;', $this->quoteSchemaName($schemaName)); // from postgres 9.3 we can use "CREATE SCHEMA IF NOT EXISTS schema_name"
        $this->execute($sql);
        $this->endCommandTimer();
    }

    /**
     * Checks to see if a schema exists.
     *
     * @param string $schemaName Schema Name
     * @return boolean
     */
    public function hasSchema($schemaName)
    {
        $sql = sprintf(
            "SELECT count(*)
             FROM pg_namespace
             WHERE nspname = '%s'",
            $schemaName
        );
        $result = $this->fetchRow($sql);
        return $result['count'] > 0;
    }

    /**
     * Drops the specified schema table.
     *
     * @param string $schemaName Schema name
     * @return void
     */
    public function dropSchema($schemaName)
    {
        $this->startCommandTimer();
        $this->writeCommand('dropSchema', array($schemaName));
        $sql = sprintf("DROP SCHEMA IF EXISTS %s CASCADE;", $this->quoteSchemaName($schemaName));
        $this->execute($sql);
        $this->endCommandTimer();
    }

    /**
     * Drops all schemas.
     *
     * @return void
     */
    public function dropAllSchemas()
    {
        $this->startCommandTimer();
        $this->writeCommand('dropAllSchemas');
        foreach ($this->getAllSchemas() as $schema) {
            $this->dropSchema($schema);
        }
        $this->endCommandTimer();
    }

    /**
     * Returns schemas.
     *
     * @return array
     */
    public function getAllSchemas()
    {
        $sql = "SELECT schema_name
                FROM information_schema.schemata
                WHERE schema_name <> 'information_schema' AND schema_name !~ '^pg_'";
        $items = $this->fetchAll($sql);
        $schemaNames = array();
        foreach ($items as $item) {
            $schemaNames[] = $item['schema_name'];
        }
        return $schemaNames;
    }

    /**
     * {@inheritdoc}
     */
    public function getColumnTypes()
    {
        return array_merge(parent::getColumnTypes(), array('json', 'jsonb'));
    }

    /**
     * {@inheritdoc}
     */
    public function isValidColumnType(Column $column)
    {
        // If not a standard column type, maybe it is array type?
        return (parent::isValidColumnType($column) || $this->isArrayType($column->getType()));
    }

    /**
     * Check if the given column is an array of a valid type.
     *
     * @param  string $columnType
     * @return bool
     */
    protected function isArrayType($columnType)
    {
        if (!preg_match('/^([a-z]+)(?:\[\]){1,}$/', $columnType, $matches)) {
            return false;
        }

        $baseType = $matches[1];
        return in_array($baseType, $this->getColumnTypes());
    }

    /**
     * Gets the schema name.
     *
     * @return string
     */
    private function getSchemaName()
    {
        $options = $this->getOptions();
        return empty($options['schema']) ? 'public' : $options['schema'];
    }
}<|MERGE_RESOLUTION|>--- conflicted
+++ resolved
@@ -902,24 +902,17 @@
         } else {
             $sqlType = $this->getSqlType($column->getType(), $column->getLimit());
             $buffer[] = strtoupper($sqlType['name']);
-<<<<<<< HEAD
             // integers cant have limits in postgres
-            if (!in_array($sqlType['name'], array('integer', 'smallint'))) {
-                if ($column->getLimit() || isset($sqlType['limit'])) {
-                    $buffer[] = sprintf('(%s)', $column->getLimit() ? $column->getLimit() : $sqlType['limit']);
-                }
-=======
-
             if (static::PHINX_TYPE_DECIMAL == $sqlType['name'] && ($column->getPrecision() || $column->getScale())) {
                 $buffer[] = sprintf(
                     '(%s, %s)',
                     $column->getPrecision() ? $column->getPrecision() : $sqlType['precision'],
                     $column->getScale() ? $column->getScale() : $sqlType['scale']
                 );
-            } elseif ('integer' !== $sqlType['name'] && ($column->getLimit() || isset($sqlType['limit']))) {
-                // integers cant have limits in postgres
-                $buffer[] = sprintf('(%s)', $column->getLimit() ? $column->getLimit() : $sqlType['limit']);
->>>>>>> 7f52200c
+            } elseif (!in_array($sqlType['name'], array('integer', 'smallint'))) {
+                if ($column->getLimit() || isset($sqlType['limit'])) {
+                    $buffer[] = sprintf('(%s)', $column->getLimit() ? $column->getLimit() : $sqlType['limit']);
+                }
             }
 
             $timeTypes = array(
