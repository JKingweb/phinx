--- conflicted
+++ resolved
@@ -1011,20 +1011,21 @@
      */
     protected function getColumnSqlDefinition(Column $column, $create = true)
     {
-<<<<<<< HEAD
         $buffer = array();
         $isCustomColumn = $column instanceof Table\CustomColumn;
         if ($isCustomColumn) {
             $buffer[] = $column->getType();
         } else {
+            $buffer = [];
+
             $sqlType = $this->getSqlType($column->getType());
             $buffer[] = strtoupper($sqlType['name']);
             // integers cant have limits in SQlServer
-            $noLimits = array(
+            $noLimits = [
                 'bigint',
                 'int',
                 'tinyint'
-            );
+            ];
             if (!in_array($sqlType['name'], $noLimits) && ($column->getLimit() || isset($sqlType['limit']))) {
                 $buffer[] = sprintf('(%s)', $column->getLimit() ? $column->getLimit() : $sqlType['limit']);
             }
@@ -1032,40 +1033,19 @@
                 $buffer[] = '(' . $column->getPrecision() . ',' . $column->getScale() . ')';
             }
 
-            $properties = $column->getProperties();
-            $buffer[] = $column->getType() === 'filestream' ? 'FILESTREAM' : '';
-            $buffer[] = isset($properties['rowguidcol']) ? 'ROWGUIDCOL' : '';
-=======
-        $buffer = [];
-
-        $sqlType = $this->getSqlType($column->getType());
-        $buffer[] = strtoupper($sqlType['name']);
-        // integers cant have limits in SQlServer
-        $noLimits = [
-            'bigint',
-            'int',
-            'tinyint'
-        ];
-        if (!in_array($sqlType['name'], $noLimits) && ($column->getLimit() || isset($sqlType['limit']))) {
-            $buffer[] = sprintf('(%s)', $column->getLimit() ? $column->getLimit() : $sqlType['limit']);
-        }
-        if ($column->getPrecision() && $column->getScale()) {
-            $buffer[] = '(' . $column->getPrecision() . ',' . $column->getScale() . ')';
->>>>>>> 2c0ba367
-        }
-
-        $buffer[] = $column->isNull() ? 'NULL' : 'NOT NULL';
-
-        if ($create === true) {
-            if ($column->getDefault() === null && $column->isNull()) {
-                $buffer[] = ' DEFAULT NULL';
-            } else {
-                $buffer[] = $this->getDefaultValueDefinition($column->getDefault());
-            }
-        }
-
-        if (!$isCustomColumn && $column->isIdentity()) {
-            $buffer[] = 'IDENTITY(1, 1)';
+            $buffer[] = $column->isNull() ? 'NULL' : 'NOT NULL';
+
+            if ($create === true) {
+                if ($column->getDefault() === null && $column->isNull()) {
+                    $buffer[] = ' DEFAULT NULL';
+                } else {
+                    $buffer[] = $this->getDefaultValueDefinition($column->getDefault());
+                }
+            }
+
+            if ($column->isIdentity()) {
+                $buffer[] = 'IDENTITY(1, 1)';
+            }
         }
 
         return implode(' ', $buffer);
