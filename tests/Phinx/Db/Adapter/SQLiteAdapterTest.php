--- conflicted
+++ resolved
@@ -198,7 +198,7 @@
     {
         $table = new \Phinx\Db\Table('table1', array(), $this->adapter);
         $table->save();
-
+        $this->assertFalse($table->hasColumn('email'));
         $table->addColumn('email', 'string')
               ->save();
         $this->assertTrue($table->hasColumn('email'));
@@ -234,10 +234,10 @@
     {
         $table = new \Phinx\Db\Table('table1', array(), $this->adapter);
         $table->save();
-        $table->addColumn('default_zero', 'integer', array('default' => null))
+        $table->addColumn('default_empty', 'string', array('default' => ''))
               ->save();
         $rows = $this->adapter->fetchAll(sprintf('pragma table_info(%s)', 'table1'));
-        $this->assertNull($rows[1]['dflt_value']);
+        $this->assertEquals("''", $rows[1]['dflt_value']);
     }
 
     public function testRenameColumn()
@@ -568,8 +568,6 @@
         $this->assertTrue($table2->hasIndex('email'));
     }
 
-<<<<<<< HEAD
-
     public function testInsertData()
     {
         $table = new \Phinx\Db\Table('table1', array(), $this->adapter);
@@ -599,9 +597,11 @@
         $this->assertEquals(2, $rows[1]['column2']);
         $this->assertEquals(3, $rows[2]['column2']);
     }
-=======
+
     public function testNullWithoutDefaultValue()
     {
+        $this->markTestSkipped('Skipping for now. See Github Issue #265.');
+
         // construct table with default/null combinations
         $table = new \Phinx\Db\Table('table1', array(), $this->adapter);
         $table->addColumn("aa", "string", array("null" => true)) // no default value
@@ -635,8 +635,5 @@
         $this->assertEquals("dd", $dd->getName());
         $this->assertEquals(false, $dd->isNull());
         $this->assertEquals("some2", $dd->getDefault());
-
-    }
-
->>>>>>> ecfe7628
+    }
 }