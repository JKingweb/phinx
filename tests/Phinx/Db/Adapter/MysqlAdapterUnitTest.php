--- conflicted
+++ resolved
@@ -776,21 +776,6 @@
 
     public function testRenameColumnExists()
     {
-<<<<<<< HEAD
-        $column1 = ['Field'   => 'column_old',
-                         'Type'    => 'int(15)',
-                         'Null'    => 'NO',
-                         'Default' => '',
-                         'Extra'   => 'auto_increment',
-                         'Comment' => 'Old Column'];
-
-        $column2 = ['Field'   => 'column2',
-                         'Type'    => 'varchar(32)',
-                         'Null'    => '',
-                         'Default' => 'NULL',
-                         'Extra'   => '',
-                         'Comment' => ''];
-=======
         $column1 = [
             'Field' => 'column_old',
             'Type' => 'int(15)',
@@ -806,7 +791,6 @@
             'Default' => 'NULL',
             'Extra' => ''
         ];
->>>>>>> 9763e392
 
         $this->result->expects($this->at(0))
                      ->method('fetch')
@@ -820,14 +804,10 @@
 
         $this->assertQuerySql("SHOW FULL COLUMNS FROM `table_name`", $this->result);
 
-<<<<<<< HEAD
         $this->assertExecuteSql(
             'ALTER TABLE `table_name` CHANGE COLUMN `column_old` `column_new` int(15) NOT NULL AUTO_INCREMENT' .
             ' COMMENT \'Old Column\''
         );
-=======
-        $this->assertExecuteSql('ALTER TABLE `table_name` CHANGE COLUMN `column_old` `column_new` int(15) NOT NULL AUTO_INCREMENT');
->>>>>>> 9763e392
         $this->adapter->renameColumn('table_name', 'column_old', 'column_new');
     }
 
