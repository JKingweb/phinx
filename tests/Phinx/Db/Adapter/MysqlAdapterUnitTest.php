<?php

namespace Test\Phinx\Db\Adapter;

use Symfony\Component\Console\Input\ArrayInput;
use Symfony\Component\Console\Output\NullOutput;
use Phinx\Db\Table\Column;
use Phinx\Db\Table\Index;
use Phinx\Db\Adapter\MysqlAdapter;

class PDOMock extends \PDO
{
    public function __construct()
    {
    }
}

class MysqlAdapterTester extends MysqlAdapter
{
    public function setMockConnection($connection)
    {
        $this->connection = $connection;
    }

    public function getConnection()
    {
        return $this->connection;
    }

    // change visibility for testing
    public function getDefaultValueDefinition($default)
    {
        return parent::getDefaultValueDefinition($default);
    }

    public function getColumnSqlDefinition(Column $column)
    {
        return parent::getColumnSqlDefinition($column);
    }

    public function getIndexSqlDefinition(Index $index)
    {
        return parent::getIndexSqlDefinition($index);
    }

    public function getIndexes($tableName)
    {
        return parent::getIndexes($tableName);
    }

    public function getForeignKeys($tableName)
    {
        return parent::getForeignKeys($tableName);
    }
}

class MysqlAdapterUnitTest extends \PHPUnit_Framework_TestCase
{
    /**
     * @var MysqlAdapterTester
     */
    private $adapter;

    private $conn;
    
    private $result;

    public function setUp()
    {
        if (!TESTS_PHINX_DB_ADAPTER_MYSQL_ENABLED) {
            $this->markTestSkipped('Mysql tests disabled. See TESTS_PHINX_DB_ADAPTER_MYSQL_ENABLED constant.');
        }

        $this->adapter = new MysqlAdapterTester([], new ArrayInput([]), new NullOutput());

        $this->conn = $this->getMockBuilder('PDOMock')
                           ->disableOriginalConstructor()
                           ->setMethods([ 'query', 'exec', 'quote' ])
                           ->getMock();
        $this->result = $this->getMockBuilder('stdclass')
                             ->disableOriginalConstructor()
                             ->setMethods([ 'fetch' ])
                             ->getMock();
        $this->adapter->setMockConnection($this->conn);
    }

    // helper methods for easy mocking
    private function assertExecuteSql($expected_sql)
    {
        $this->conn->expects($this->once())
                   ->method('exec')
                   ->with($this->equalTo($expected_sql));
    }

    private function assertQuerySql($expectedSql, $returnValue = null)
    {
        $expect = $this->conn->expects($this->once())
                       ->method('query')
                       ->with($this->equalTo($expectedSql));
        if (!is_null($returnValue)) {
            $expect->will($this->returnValue($returnValue));
        }
    }

    private function assertFetchRowSql($expectedSql, $returnValue)
    {
        $this->result->expects($this->once())
                     ->method('fetch')
                     ->will($this->returnValue($returnValue));
        $this->assertQuerySql($expectedSql, $this->result);
    }


    public function testDisconnect()
    {
        $this->assertNotNull($this->adapter->getConnection());
        $this->adapter->disconnect();
        $this->assertNull($this->adapter->getConnection());
    }


    // database related tests

    public function testHasDatabaseExists()
    {
        $this->result->expects($this->at(0))
                     ->method('fetch')
                     ->will($this->returnValue(['SCHEMA_NAME' => 'database_name']));
        $this->result->expects($this->at(1))
                     ->method('fetch')
                     ->will($this->returnValue(null));

        $this->assertQuerySql("SELECT SCHEMA_NAME FROM INFORMATION_SCHEMA.SCHEMATA WHERE SCHEMA_NAME = 'database_name'", $this->result);

        $this->assertTrue($this->adapter->hasDatabase('database_name'));
    }

    public function testHasDatabaseNotExists()
    {
        $this->result->expects($this->once())
                     ->method('fetch')
                     ->will($this->returnValue(null));

        $this->assertQuerySql("SELECT SCHEMA_NAME FROM INFORMATION_SCHEMA.SCHEMATA WHERE SCHEMA_NAME = 'database_name2'", $this->result);

        $this->assertFalse($this->adapter->hasDatabase('database_name2'));
    }

    public function testDropDatabase()
    {
        $this->assertExecuteSql("DROP DATABASE IF EXISTS `database_name`");
        $this->adapter->dropDatabase('database_name');
    }

    public function testCreateDatabase()
    {
        $this->assertExecuteSql("CREATE DATABASE `database_name` DEFAULT CHARACTER SET `utf8`");
        $this->adapter->createDatabase('database_name');
    }

    public function testCreateDatabaseWithCharset()
    {
        $this->assertExecuteSql("CREATE DATABASE `database_name` DEFAULT CHARACTER SET `latin1`");
        $this->adapter->createDatabase('database_name', ['charset' => 'latin1']);
    }

    public function testCreateDatabaseWithCharsetAndCollation()
    {
        $this->assertExecuteSql("CREATE DATABASE `database_name` DEFAULT CHARACTER SET `latin1` COLLATE `latin1_swedish_ci`");
        $this->adapter->createDatabase('database_name', ['charset' => 'latin1', 'collation'=>'latin1_swedish_ci']);
    }

    public function testHasTransactions()
    {
        $this->assertTrue($this->adapter->hasTransactions());
    }

    public function testBeginTransaction()
    {
        $this->assertExecuteSql("START TRANSACTION");
        $this->adapter->beginTransaction();
    }

    public function testCommitTransaction()
    {
        $this->assertExecuteSql("COMMIT");
        $this->adapter->commitTransaction();
    }

    public function testRollbackTransaction()
    {
        $this->assertExecuteSql("ROLLBACK");
        $this->adapter->rollbackTransaction();
    }

    // table related tests

    public function testDescribeTable()
    {
        $this->adapter->setOptions(['name'=>'database_name']);

        $expectedSql = "SELECT *
             FROM information_schema.tables
             WHERE table_schema = 'database_name'
             AND table_name = 'table_name'";

        $returnValue = ['TABLE_TYPE' => 'BASE_TABLE',
                             'TABLE_NAME' => 'table_name',
                             'TABLE_SCHEMA' => 'database_name',
                             'TABLE_ROWS' => 0];
        $this->assertFetchRowSql($expectedSql, $returnValue);

        $described = $this->adapter->describeTable('table_name');
        $this->assertEquals($returnValue, $described);
    }

    public function testRenameTable()
    {
        $this->assertExecuteSql("RENAME TABLE `old_table_name` TO `new_table_name`");
        $this->adapter->renameTable('old_table_name', 'new_table_name');
    }

    public function testDropTable()
    {
        $this->assertExecuteSql("DROP TABLE `table_name`");
        $this->adapter->dropTable("table_name");
    }

    public function testTruncateTable()
    {
        $this->assertExecuteSql("TRUNCATE TABLE `table_name`");
        $this->adapter->truncateTable("table_name");
    }

    public function testHasTableExists()
    {
        $this->adapter->setOptions(['name'=>'database_name']);
        $this->result->expects($this->once())
                     ->method('fetch')
                     ->will($this->returnValue(['somecontent']));
        $expectedSql = 'SELECT TABLE_NAME
            FROM INFORMATION_SCHEMA.TABLES
            WHERE TABLE_SCHEMA = \'database_name\' AND TABLE_NAME = \'table_name\'';
        $this->assertQuerySql($expectedSql, $this->result);
        $this->assertTrue($this->adapter->hasTable("table_name"));
    }

    public function testHasTableNotExists()
    {
        $this->adapter->setOptions(['name'=>'database_name']);
        $this->result->expects($this->once())
                     ->method('fetch')
                     ->will($this->returnValue([]));
        $expectedSql = 'SELECT TABLE_NAME
            FROM INFORMATION_SCHEMA.TABLES
            WHERE TABLE_SCHEMA = \'database_name\' AND TABLE_NAME = \'table_name\'';
        $this->assertQuerySql($expectedSql, $this->result);
        $this->assertFalse($this->adapter->hasTable("table_name"));
    }

    public function testCreateTableBasic()
    {
        $column1 = $this->getMockBuilder('Phinx\Db\Table\Column')
                      ->disableOriginalConstructor()
                      ->setMethods([ 'getName', 'getAfter', 'getType', 'getLimit', 'setLimit'])
                      ->getMock();

        $column1->expects($this->any())->method('getName')->will($this->returnValue('column_name'));
        $column1->expects($this->any())->method('getType')->will($this->returnValue('string'));
        $column1->expects($this->any())->method('getAfter')->will($this->returnValue(null));
        $column1->expects($this->at(0))->method('getLimit')->will($this->returnValue('64'));

        $column2 = $this->getMockBuilder('Phinx\Db\Table\Column')
                      ->disableOriginalConstructor()
                      ->setMethods([ 'getName', 'getAfter', 'getType', 'getLimit', 'setLimit'])
                      ->getMock();

        $column2->expects($this->any())->method('getName')->will($this->returnValue('column_name2'));
        $column2->expects($this->any())->method('getType')->will($this->returnValue('integer'));
        $column2->expects($this->any())->method('getAfter')->will($this->returnValue(null));
        $column2->expects($this->at(0))->method('getLimit')->will($this->returnValue('4'));

        $table = $this->getMockBuilder('Phinx\Db\Table')
                      ->disableOriginalConstructor()
                      ->setMethods(['getName', 'getOptions', 'getPendingColumns', 'getIndexes', 'getForeignKeys'])
                      ->getMock();

        $table->expects($this->any())->method('getPendingColumns')->will($this->returnValue([$column1,$column2]));
        $table->expects($this->any())->method('getName')->will($this->returnValue('table_name'));
        $table->expects($this->any())->method('getOptions')->will($this->returnValue([]));
        $table->expects($this->any())->method('getIndexes')->will($this->returnValue([]));
        $table->expects($this->any())->method('getForeignKeys')->will($this->returnValue([]));

        $expectedSql = 'CREATE TABLE `table_name` (`id` INT(11) NOT NULL AUTO_INCREMENT, `column_name` VARCHAR(255) NOT NULL, `column_name2` INT(11) NOT NULL, PRIMARY KEY (`id`)) ENGINE = InnoDB CHARACTER SET utf8 COLLATE utf8_general_ci;';
        $this->assertExecuteSql($expectedSql);
        $this->adapter->createTable($table);
    }

    public function testCreateTablePrimaryKey()
    {
        $column1 = $this->getMockBuilder('Phinx\Db\Table\Column')
                      ->disableOriginalConstructor()
                      ->setMethods([ 'getName', 'getAfter', 'getType', 'getLimit', 'setLimit'])
                      ->getMock();

        $column1->expects($this->any())->method('getName')->will($this->returnValue('column_name'));
        $column1->expects($this->any())->method('getType')->will($this->returnValue('string'));
        $column1->expects($this->any())->method('getAfter')->will($this->returnValue(null));
        $column1->expects($this->at(0))->method('getLimit')->will($this->returnValue('64'));

        $column2 = $this->getMockBuilder('Phinx\Db\Table\Column')
                      ->disableOriginalConstructor()
                      ->setMethods([ 'getName', 'getAfter', 'getType', 'getLimit', 'setLimit'])
                      ->getMock();

        $column2->expects($this->any())->method('getName')->will($this->returnValue('column_name2'));
        $column2->expects($this->any())->method('getType')->will($this->returnValue('integer'));
        $column2->expects($this->any())->method('getAfter')->will($this->returnValue(null));
        $column2->expects($this->at(0))->method('getLimit')->will($this->returnValue('4'));

        $table = $this->getMockBuilder('Phinx\Db\Table')
                      ->disableOriginalConstructor()
                      ->setMethods(['getName', 'getOptions', 'getPendingColumns', 'getIndexes', 'getForeignKeys'])
                      ->getMock();

        $tableOptions = ['id' => 'column_name2'];
        $table->expects($this->any())->method('getPendingColumns')->will($this->returnValue([$column1,$column2]));
        $table->expects($this->any())->method('getName')->will($this->returnValue('table_name'));
        $table->expects($this->any())->method('getOptions')->will($this->returnValue($tableOptions));
        $table->expects($this->any())->method('getIndexes')->will($this->returnValue([]));
        $table->expects($this->any())->method('getForeignKeys')->will($this->returnValue([]));

        $expectedSql = 'CREATE TABLE `table_name` (`column_name2` INT(11) NOT NULL AUTO_INCREMENT, `column_name` VARCHAR(255) NOT NULL, `column_name2` INT(11) NOT NULL, PRIMARY KEY (`column_name2`)) ENGINE = InnoDB CHARACTER SET utf8 COLLATE utf8_general_ci;';
        $this->assertExecuteSql($expectedSql);
        $this->adapter->createTable($table);
    }

    public function testCreateTableUnsignedPK()
    {
        $column1 = $this->getMockBuilder('Phinx\Db\Table\Column')
                        ->disableOriginalConstructor()
                        ->setMethods([ 'getName', 'getAfter', 'getType', 'getLimit', 'setLimit'])
                        ->getMock();

        $column1->expects($this->any())->method('getName')->will($this->returnValue('column_name'));
        $column1->expects($this->any())->method('getType')->will($this->returnValue('string'));
        $column1->expects($this->any())->method('getAfter')->will($this->returnValue(null));
        $column1->expects($this->at(0))->method('getLimit')->will($this->returnValue('64'));

        $column2 = $this->getMockBuilder('Phinx\Db\Table\Column')
                        ->disableOriginalConstructor()
                        ->setMethods([ 'getName', 'getAfter', 'getType', 'getLimit', 'setLimit'])
                        ->getMock();

        $column2->expects($this->any())->method('getName')->will($this->returnValue('column_name2'));
        $column2->expects($this->any())->method('getType')->will($this->returnValue('integer'));
        $column2->expects($this->any())->method('getAfter')->will($this->returnValue(null));
        $column2->expects($this->at(0))->method('getLimit')->will($this->returnValue('4'));

        $table = $this->getMockBuilder('Phinx\Db\Table')
                      ->disableOriginalConstructor()
                      ->setMethods(['getName', 'getOptions', 'getPendingColumns', 'getIndexes', 'getForeignKeys'])
                      ->getMock();

        $tableOptions = ['signed' => false];
        $table->expects($this->any())->method('getPendingColumns')->will($this->returnValue([$column1,$column2]));
        $table->expects($this->any())->method('getName')->will($this->returnValue('table_name'));
        $table->expects($this->any())->method('getOptions')->will($this->returnValue($tableOptions));
        $table->expects($this->any())->method('getIndexes')->will($this->returnValue([]));
        $table->expects($this->any())->method('getForeignKeys')->will($this->returnValue([]));

        $expectedSql = 'CREATE TABLE `table_name` (`id` INT(11) unsigned NOT NULL AUTO_INCREMENT, `column_name` VARCHAR(255) NOT NULL, `column_name2` INT(11) NOT NULL, PRIMARY KEY (`id`)) ENGINE = InnoDB CHARACTER SET utf8 COLLATE utf8_general_ci;';
        $this->assertExecuteSql($expectedSql);
        $this->adapter->createTable($table);
    }

    public function testCreateTableAdvanced()
    {
        $refTable = $this->getMockBuilder('Phinx\Db\Table')
                      ->disableOriginalConstructor()
                      ->setMethods(['getName', 'getOptions', 'getPendingColumns', 'getIndexes', 'getForeignKeys'])
                      ->getMock();
        $refTable->expects($this->any())->method('getName')->will($this->returnValue('other_table'));


        $table = $this->getMockBuilder('Phinx\Db\Table')
                      ->disableOriginalConstructor()
                      ->setMethods(['getName', 'getOptions', 'getPendingColumns', 'getIndexes', 'getForeignKeys'])
                      ->getMock();

        $tableOptions = ['collation' => 'latin1_swedish_ci',
                              'engine' => 'MyISAM',
                              'id' => ['ref_id','other_table_id'],
                              'primary_key' => ['ref_id','other_table_id'],
                              'comment' => "Table Comment"];
        $this->conn->expects($this->any())->method('quote')->with('Table Comment')->will($this->returnValue('`Table Comment`'));

        $column1 = $this->getMockBuilder('Phinx\Db\Table\Column')
                      ->disableOriginalConstructor()
                      ->setMethods([ 'getName', 'getAfter', 'getType', 'getLimit', 'setLimit'])
                      ->getMock();

        $column1->expects($this->any())->method('getName')->will($this->returnValue('column_name'));
        $column1->expects($this->any())->method('getType')->will($this->returnValue('string'));
        $column1->expects($this->any())->method('getAfter')->will($this->returnValue(null));
        $column1->expects($this->at(0))->method('getLimit')->will($this->returnValue('64'));

        $column2 = $this->getMockBuilder('Phinx\Db\Table\Column')
                      ->disableOriginalConstructor()
                      ->setMethods([ 'getName', 'getAfter', 'getType', 'getLimit', 'setLimit'])
                      ->getMock();

        $column2->expects($this->any())->method('getName')->will($this->returnValue('other_table_id'));
        $column2->expects($this->any())->method('getType')->will($this->returnValue('integer'));
        $column2->expects($this->any())->method('getAfter')->will($this->returnValue(null));
        $column2->expects($this->at(0))->method('getLimit')->will($this->returnValue('4'));

        $column3 = $this->getMockBuilder('Phinx\Db\Table\Column')
                      ->disableOriginalConstructor()
                      ->setMethods([ 'getName', 'getAfter', 'getType', 'getLimit', 'setLimit'])
                      ->getMock();

        $column3->expects($this->any())->method('getName')->will($this->returnValue('ref_id'));
        $column3->expects($this->any())->method('getType')->will($this->returnValue('integer'));
        $column3->expects($this->any())->method('getAfter')->will($this->returnValue(null));
        $column3->expects($this->at(0))->method('getLimit')->will($this->returnValue('11'));

        $index = $this->getMockBuilder('Phinx\Db\Table\Index')
                      ->disableOriginalConstructor()
                      ->setMethods([ 'getColumns'])
                      ->getMock();

        $index->expects($this->any())->method('getColumns')->will($this->returnValue(['column_name']));

        $foreignkey = $this->getMockBuilder('Phinx\Db\Table\ForeignKey')
                           ->disableOriginalConstructor()
                           ->setMethods([ 'getColumns',
                                               'getConstraint',
                                               'getReferencedColumns',
                                               'getOnDelete',
                                               'getOnUpdate',
                                               'getReferencedTable'])
                           ->getMock();

        $foreignkey->expects($this->any())->method('getColumns')->will($this->returnValue(['other_table_id']));
        $foreignkey->expects($this->any())->method('getConstraint')->will($this->returnValue('fk1'));
        $foreignkey->expects($this->any())->method('getReferencedColumns')->will($this->returnValue(['id']));
        $foreignkey->expects($this->any())->method('getReferencedTable')->will($this->returnValue($refTable));
        $foreignkey->expects($this->any())->method('getOnDelete')->will($this->returnValue(null));
        $foreignkey->expects($this->any())->method('getOnUpdate')->will($this->returnValue(null));

        $table->expects($this->any())->method('getPendingColumns')->will($this->returnValue([$column1, $column2, $column3]));
        $table->expects($this->any())->method('getName')->will($this->returnValue('table_name'));
        $table->expects($this->any())->method('getOptions')->will($this->returnValue($tableOptions));
        $table->expects($this->any())->method('getIndexes')->will($this->returnValue([$index]));
        $table->expects($this->any())->method('getForeignKeys')->will($this->returnValue([$foreignkey]));

        $expectedSql ='CREATE TABLE `table_name` (`column_name` VARCHAR(255) NOT NULL, `other_table_id` INT(11) NOT NULL, `ref_id` INT(11) NOT NULL, PRIMARY KEY (`ref_id`,`other_table_id`),  KEY (`column_name`),  CONSTRAINT `fk1` FOREIGN KEY (`other_table_id`) REFERENCES `other_table` (`id`)) ENGINE = MyISAM CHARACTER SET latin1 COLLATE latin1_swedish_ci COMMENT=`Table Comment`;';
        $this->assertExecuteSql($expectedSql);
        $this->adapter->createTable($table);
    }

    /**
     * @todo not real unit, Column class is not mocked, improve dependency of Column removing new. Could be done calling protected newColumn() and override newColumn() in tester class
     *
     */
    public function testGetColumns()
    {
        $column1 = ['Field'   => 'column1',
                         'Type'    => 'int(15)',
                         'Null'    => 'NO',
                         'Default' => '',
                         'Key'     => 'PRI',
                         'Extra'   => 'auto_increment'];

        $column2 = ['Field'   => 'column2',
                         'Type'    => 'varchar(32)',
                         'Null'    => '',
                         'Default' => 'NULL',
                         'Key'     => '',
                         'Extra'   => ''];

        $this->result->expects($this->at(0))
                     ->method('fetch')
                     ->will($this->returnValue($column1));
        $this->result->expects($this->at(1))
                     ->method('fetch')
                     ->will($this->returnValue($column2));
        $this->result->expects($this->at(2))
                     ->method('fetch')
                     ->will($this->returnValue(null));

        $this->assertQuerySql("SHOW COLUMNS FROM `table_name`", $this->result);

        $columns = $this->adapter->getColumns("table_name");

        $this->assertTrue(is_array($columns));
        $this->assertEquals(2, count($columns));

        $this->assertEquals('column1', $columns[0]->getName());
        $this->assertInstanceOf('Phinx\Db\Table\Column', $columns[0]);
        $this->assertEquals('15', $columns[0]->getLimit());
        $this->assertFalse($columns[0]->getNull());
        $this->assertEquals('', $columns[0]->getDefault());
        $this->assertTrue($columns[0]->getIdentity());

        $this->assertEquals('column2', $columns[1]->getName());
        $this->assertInstanceOf('Phinx\Db\Table\Column', $columns[1]);
        $this->assertEquals('32', $columns[1]->getLimit());
        $this->assertTrue($columns[1]->getNull());
        $this->assertEquals('NULL', $columns[1]->getDefault());
        $this->assertFalse($columns[1]->getIdentity());
    }


    // column related tests

    public function testHasColumnExists()
    {
        $column1 = ['Field'   => 'column1',
                         'Type'    => 'int(15)',
                         'Null'    => 'NO',
                         'Default' => '',
                         'Extra'   => 'auto_increment'];

        $column2 = ['Field'   => 'column2',
                         'Type'    => 'varchar(32)',
                         'Null'    => '',
                         'Default' => 'NULL',
                         'Extra'   => ''];

        $this->result->expects($this->at(0))
                     ->method('fetch')
                     ->will($this->returnValue($column1));
        $this->result->expects($this->at(1))
                     ->method('fetch')
                     ->will($this->returnValue($column2));
        $this->result->expects($this->at(2))
                     ->method('fetch')
                     ->will($this->returnValue(null));

        $this->assertQuerySql('SHOW COLUMNS FROM `table_name`', $this->result);

        $this->assertTrue($this->adapter->hasColumn('table_name', 'column1'));
    }

    public function testGetColumnSqlDefinitionInteger()
    {
        $column = $this->getMockBuilder('Phinx\Db\Table\Column')
                      ->disableOriginalConstructor()
                      ->setMethods([ 'getName', 'getAfter', 'getType', 'getLimit'])
                      ->getMock();

        $column->expects($this->any())->method('getName')->will($this->returnValue('column_name'));
        $column->expects($this->any())->method('getAfter')->will($this->returnValue(null));
        $column->expects($this->any())->method('getLimit')->will($this->returnValue('11'));
        $column->expects($this->any())->method('getType')->will($this->returnValue('integer'));

        $this->assertEquals(
            "INT(11) NOT NULL",
            $this->adapter->getColumnSqlDefinition($column)
        );
    }

    public function testGetColumnSqlDefinitionFloat()
    {
        $column = $this->getMockBuilder('Phinx\Db\Table\Column')
                      ->disableOriginalConstructor()
                      ->setMethods([ 'getName', 'getAfter', 'getType', 'getLimit', 'setLimit', 'getScale', 'getPrecision'])
                      ->getMock();

        $column->expects($this->any())->method('getName')->will($this->returnValue('column_name'));
        $column->expects($this->any())->method('getType')->will($this->returnValue('float'));
        $column->expects($this->any())->method('getAfter')->will($this->returnValue(null));
        $column->expects($this->any())->method('getPrecision')->will($this->returnValue('8'));
        $column->expects($this->any())->method('getScale')->will($this->returnValue('3'));

        $this->assertEquals(
            "FLOAT(8,3) NOT NULL",
            $this->adapter->getColumnSqlDefinition($column)
        );
    }

    /**
     * @todo must enter in code that removes limit
     */
    public function testGetColumnSqlDefinitionTextWithLimit()
    {
        $column = $this->getMockBuilder('Phinx\Db\Table\Column')
                      ->disableOriginalConstructor()
                      ->setMethods([ 'getName', 'getAfter', 'getType', 'getLimit', 'setLimit'])
                      ->getMock();

        $column->expects($this->any())->method('getName')->will($this->returnValue('column_name'));
        $column->expects($this->any())->method('getType')->will($this->returnValue('text'));
        $column->expects($this->any())->method('getAfter')->will($this->returnValue(null));
        $column->expects($this->at(0))->method('getLimit')->will($this->returnValue('2048'));
        $column->expects($this->at(1))->method('getLimit')->will($this->returnValue(null));

        $this->assertEquals(
            "TEXT NOT NULL",
            $this->adapter->getColumnSqlDefinition($column)
        );
    }

    public function testGetColumnSqlDefinitionComplete()
    {
        $this->conn->expects($this->once())
                   ->method('quote')
                   ->with($this->equalTo('Custom Comment'))
                   ->will($this->returnValue("`Custom Comment`"));

        $column = $this->getMockBuilder('Phinx\Db\Table\Column')
                      ->disableOriginalConstructor()
                      ->setMethods([ 'getName',
                                          'getAfter',
                                          'getType',
                                          'getLimit',
                                          'getScale',
                                          'getPrecision',
                                          'getComment',
                                          'isIdentity',
                                          'getUpdate'])
                      ->getMock();

        $column->expects($this->any())->method('getName')->will($this->returnValue('column_name'));
        $column->expects($this->any())->method('getAfter')->will($this->returnValue(null));
        $column->expects($this->any())->method('isIdentity')->will($this->returnValue(true));
        $column->expects($this->any())->method('getComment')->will($this->returnValue('Custom Comment'));
        $column->expects($this->any())->method('getUpdate')->will($this->returnValue('CASCADE'));
        $column->expects($this->any())->method('getLimit')->will($this->returnValue(''));
        $column->expects($this->any())->method('getScale')->will($this->returnValue('2'));
        $column->expects($this->any())->method('getPrecision')->will($this->returnValue('8'));
        $column->expects($this->any())->method('getType')->will($this->returnValue('float'));

        $this->assertEquals(
            "FLOAT(8,2) NOT NULL AUTO_INCREMENT COMMENT `Custom Comment` ON UPDATE CASCADE",
            $this->adapter->getColumnSqlDefinition($column)
        );
    }

    public function testHasColumnExistsCaseInsensitive()
    {
        $column1 = ['Field'   => 'column1',
                         'Type'    => 'int(15)',
                         'Null'    => 'NO',
                         'Default' => '',
                         'Extra'   => 'auto_increment'];

        $column2 = ['Field'   => 'column2',
                         'Type'    => 'varchar(32)',
                         'Null'    => '',
                         'Default' => 'NULL',
                         'Extra'   => ''];

        $this->result->expects($this->at(0))
                     ->method('fetch')
                     ->will($this->returnValue($column1));
        $this->result->expects($this->at(1))
                     ->method('fetch')
                     ->will($this->returnValue($column2));
        $this->result->expects($this->at(2))
                     ->method('fetch')
                     ->will($this->returnValue(null));

        $this->assertQuerySql('SHOW COLUMNS FROM `table_name`', $this->result);

        $this->assertTrue($this->adapter->hasColumn('table_name', 'CoLumN1'));
    }

    public function testHasColumnNotExists()
    {
        $column1 = ['Field'   => 'column1',
                         'Type'    => 'int(15)',
                         'Null'    => 'NO',
                         'Default' => '',
                         'Extra'   => 'auto_increment'];

        $column2 = ['Field'   => 'column2',
                         'Type'    => 'varchar(32)',
                         'Null'    => '',
                         'Default' => 'NULL',
                         'Extra'   => ''];

        $this->result->expects($this->at(0))
                     ->method('fetch')
                     ->will($this->returnValue($column1));
        $this->result->expects($this->at(1))
                     ->method('fetch')
                     ->will($this->returnValue($column2));
        $this->result->expects($this->at(2))
                     ->method('fetch')
                     ->will($this->returnValue(null));

        $this->assertQuerySql('SHOW COLUMNS FROM `table_name`', $this->result);

        $this->assertFalse($this->adapter->hasColumn('table_name', 'column3'));
    }

    public function testDropColumn()
    {
        $this->assertExecuteSql("ALTER TABLE `table_name` DROP COLUMN `column1`");
        $this->adapter->dropColumn('table_name', 'column1');
    }


    public function testAddColumn()
    {
        $table = $this->getMockBuilder('Phinx\Db\Table')
                      ->disableOriginalConstructor()
                      ->setMethods(['getName'])
                      ->getMock();
        $table->expects($this->any())->method('getName')->will($this->returnValue('table_name'));


        $column = $this->getMockBuilder('Phinx\Db\Table\Column')
                      ->disableOriginalConstructor()
                      ->setMethods([ 'getName', 'getAfter', 'getType', 'getLimit'])
                      ->getMock();

        $column->expects($this->any())->method('getName')->will($this->returnValue('column_name'));
        $column->expects($this->any())->method('getAfter')->will($this->returnValue(null));
        $column->expects($this->any())->method('getLimit')->will($this->returnValue('11'));
        $column->expects($this->any())->method('getType')->will($this->returnValue('integer'));

        $this->assertExecuteSql('ALTER TABLE `table_name` ADD `column_name` INT(11) NOT NULL');
        $this->adapter->addColumn($table, $column);
    }

    public function testAddColumnWithAfter()
    {
        $table = $this->getMockBuilder('Phinx\Db\Table')
                      ->disableOriginalConstructor()
                      ->setMethods(['getName'])
                      ->getMock();
        $table->expects($this->any())->method('getName')->will($this->returnValue('table_name'));


        $column = $this->getMockBuilder('Phinx\Db\Table\Column')
                      ->disableOriginalConstructor()
                      ->setMethods([ 'getName', 'getAfter', 'getType', 'getLimit'])
                      ->getMock();

        $column->expects($this->any())->method('getName')->will($this->returnValue('column_name'));
        $column->expects($this->any())->method('getAfter')->will($this->returnValue('column_name2'));
        $column->expects($this->any())->method('getLimit')->will($this->returnValue('11'));
        $column->expects($this->any())->method('getType')->will($this->returnValue('integer'));

        $this->assertExecuteSql('ALTER TABLE `table_name` ADD `column_name` INT(11) NOT NULL AFTER `column_name2`');
        $this->adapter->addColumn($table, $column);
    }

    public function testChangeColumn()
    {
        $column = $this->getMockBuilder('Phinx\Db\Table\Column')
                      ->disableOriginalConstructor()
                      ->setMethods([ 'getName', 'getAfter', 'getType', 'getLimit'])
                      ->getMock();

        $column->expects($this->any())->method('getName')->will($this->returnValue('column_name'));
        $column->expects($this->any())->method('getLimit')->will($this->returnValue('11'));
        $column->expects($this->any())->method('getType')->will($this->returnValue('integer'));

        $this->assertExecuteSql('ALTER TABLE `table_name` CHANGE `column1` `column_name` INT(11) NOT NULL');
        $this->adapter->changeColumn('table_name', 'column1', $column);
    }

    public function testRenameColumnExists()
    {
        $column1 = ['Field'   => 'column_old',
                         'Type'    => 'int(15)',
                         'Null'    => 'NO',
                         'Default' => '',
<<<<<<< HEAD
                         'Extra'   => 'auto_increment',
                         'Comment' => 'Old Column');
=======
                         'Extra'   => 'auto_increment'];
>>>>>>> 2e839709

        $column2 = ['Field'   => 'column2',
                         'Type'    => 'varchar(32)',
                         'Null'    => '',
                         'Default' => 'NULL',
<<<<<<< HEAD
                         'Extra'   => '',
                         'Comment' => '');

=======
                         'Extra'   => ''];
>>>>>>> 2e839709

        $this->result->expects($this->at(0))
                     ->method('fetch')
                     ->will($this->returnValue($column1));
        $this->result->expects($this->at(1))
                     ->method('fetch')
                     ->will($this->returnValue($column2));
        $this->result->expects($this->at(2))
                     ->method('fetch')
                     ->will($this->returnValue(null));

        $this->assertQuerySql("SHOW FULL COLUMNS FROM `table_name`", $this->result);


        $this->assertExecuteSql('ALTER TABLE `table_name` CHANGE COLUMN `column_old` `column_new` int(15) NOT NULL AUTO_INCREMENT COMMENT \'Old Column\'');
        $this->adapter->renameColumn('table_name', 'column_old', 'column_new');
    }

    public function testRenameColumnNotExists()
    {
        $column1 = ['Field'   => 'column1',
                         'Type'    => 'int(15)',
                         'Null'    => 'NO',
                         'Default' => '',
                         'Extra'   => 'auto_increment'];

        $column2 = ['Field'   => 'column2',
                         'Type'    => 'varchar(32)',
                         'Null'    => '',
                         'Default' => 'NULL',
                         'Extra'   => ''];

        $this->result->expects($this->at(0))
                     ->method('fetch')
                     ->will($this->returnValue($column1));
        $this->result->expects($this->at(1))
                     ->method('fetch')
                     ->will($this->returnValue($column2));
        $this->result->expects($this->at(2))
                     ->method('fetch')
                     ->will($this->returnValue(null));

        $this->assertQuerySql("SHOW FULL COLUMNS FROM `table_name`", $this->result);


        $this->setExpectedException('\InvalidArgumentException', 'The specified column doesn\'t exist: column_old');
        $this->adapter->renameColumn('table_name', 'column_old', 'column_new');
    }

    public function testGetDefaultValueDefinitionEmpty()
    {
        $this->assertEquals('', $this->adapter->getDefaultValueDefinition(null));
        $this->assertEquals('', $this->adapter->getDefaultValueDefinition('NULL'));
    }

    public function testGetDefaultValueDefinitionBoolean()
    {
        $this->assertEquals(
            ' DEFAULT 1',
            $this->adapter->getDefaultValueDefinition(true)
        );
    }

    public function testGetDefaultValueDefinitionInteger()
    {
        $this->assertEquals(
            ' DEFAULT 5',
            $this->adapter->getDefaultValueDefinition(5)
        );
    }

    public function testGetDefaultValueDefinitionCurrentTimestamp()
    {
        $this->assertEquals(
            ' DEFAULT CURRENT_TIMESTAMP',
            $this->adapter->getDefaultValueDefinition('CURRENT_TIMESTAMP')
        );
    }

    public function testGetDefaultValueDefinitionString()
    {
        $this->conn->expects($this->once())
                   ->method('quote')
                   ->with($this->equalTo('str'))
                   ->will($this->returnValue("`str`"));
        $this->assertEquals(' DEFAULT `str`', $this->adapter->getDefaultValueDefinition('str'));
    }


    public function testGetSqlTypeExists()
    {
        $this->assertEquals(
            ['name' => 'varchar', 'limit' => 255],
            $this->adapter->getSqlType(MysqlAdapter::PHINX_TYPE_STRING)
        );
        $this->assertEquals(
            ['name' => 'char', 'limit' => 255],
            $this->adapter->getSqlType(MysqlAdapter::PHINX_TYPE_CHAR, 255)
        );

        //text combinations
        $this->assertEquals(
            ['name' => 'text'],
            $this->adapter->getSqlType(MysqlAdapter::PHINX_TYPE_TEXT)
        );
        $this->assertEquals(
            ['name' => 'tinytext'],
            $this->adapter->getSqlType(MysqlAdapter::PHINX_TYPE_TEXT, MysqlAdapter::TEXT_TINY)
        );
        $this->assertEquals(
            ['name' => 'tinytext'],
            $this->adapter->getSqlType(MysqlAdapter::PHINX_TYPE_TEXT, MysqlAdapter::TEXT_TINY+1)
        );
        $this->assertEquals(
            ['name' => 'text'],
            $this->adapter->getSqlType(MysqlAdapter::PHINX_TYPE_TEXT, MysqlAdapter::TEXT_REGULAR)
        );
        $this->assertEquals(
            ['name' => 'text'],
            $this->adapter->getSqlType(MysqlAdapter::PHINX_TYPE_TEXT, MysqlAdapter::TEXT_REGULAR+1)
        );
        $this->assertEquals(
            ['name' => 'mediumtext'],
            $this->adapter->getSqlType(MysqlAdapter::PHINX_TYPE_TEXT, MysqlAdapter::TEXT_MEDIUM)
        );
        $this->assertEquals(
            ['name' => 'mediumtext'],
            $this->adapter->getSqlType(MysqlAdapter::PHINX_TYPE_TEXT, MysqlAdapter::TEXT_MEDIUM+1)
        );
        $this->assertEquals(
            ['name' => 'longtext'],
            $this->adapter->getSqlType(MysqlAdapter::PHINX_TYPE_TEXT, MysqlAdapter::TEXT_LONG)
        );
        $this->assertEquals(
            ['name' => 'longtext'],
            $this->adapter->getSqlType(MysqlAdapter::PHINX_TYPE_TEXT, MysqlAdapter::TEXT_LONG+1)
        );

        //blob combinations
        $this->assertEquals(
            ['name' => 'blob'],
            $this->adapter->getSqlType(MysqlAdapter::PHINX_TYPE_BLOB)
        );
        $this->assertEquals(
            ['name' => 'tinyblob'],
            $this->adapter->getSqlType(MysqlAdapter::PHINX_TYPE_BLOB, MysqlAdapter::BLOB_TINY)
        );
        $this->assertEquals(
            ['name' => 'tinyblob'],
            $this->adapter->getSqlType(MysqlAdapter::PHINX_TYPE_BLOB, MysqlAdapter::BLOB_TINY+1)
        );
        $this->assertEquals(
            ['name' => 'blob'],
            $this->adapter->getSqlType(MysqlAdapter::PHINX_TYPE_BLOB, MysqlAdapter::BLOB_REGULAR)
        );
        $this->assertEquals(
            ['name' => 'blob'],
            $this->adapter->getSqlType(MysqlAdapter::PHINX_TYPE_BLOB, MysqlAdapter::BLOB_REGULAR+1)
        );
        $this->assertEquals(
            ['name' => 'mediumblob'],
            $this->adapter->getSqlType(MysqlAdapter::PHINX_TYPE_BLOB, MysqlAdapter::BLOB_MEDIUM)
        );
        $this->assertEquals(
            ['name' => 'mediumblob'],
            $this->adapter->getSqlType(MysqlAdapter::PHINX_TYPE_BLOB, MysqlAdapter::BLOB_MEDIUM+1)
        );
        $this->assertEquals(
            ['name' => 'longblob'],
            $this->adapter->getSqlType(MysqlAdapter::PHINX_TYPE_BLOB, MysqlAdapter::BLOB_LONG)
        );
        $this->assertEquals(
            ['name' => 'longblob'],
            $this->adapter->getSqlType(MysqlAdapter::PHINX_TYPE_BLOB, MysqlAdapter::BLOB_LONG+1)
        );

        $this->assertEquals(
            ['name' => 'binary', 'limit' => 255],
            $this->adapter->getSqlType(MysqlAdapter::PHINX_TYPE_BINARY)
        );
        $this->assertEquals(
            ['name' => 'binary', 'limit' => 36],
            $this->adapter->getSqlType(MysqlAdapter::PHINX_TYPE_BINARY, 36)
        );

        $this->assertEquals(
            ['name' => 'varbinary', 'limit' => 255],
            $this->adapter->getSqlType(MysqlAdapter::PHINX_TYPE_VARBINARY)
        );
        $this->assertEquals(
            ['name' => 'varbinary', 'limit' => 16],
            $this->adapter->getSqlType(MysqlAdapter::PHINX_TYPE_VARBINARY, 16)
        );

        //int combinations
        $this->assertEquals(
            ['name' => 'int', 'limit' => 11],
            $this->adapter->getSqlType(MysqlAdapter::PHINX_TYPE_INTEGER)
        );
        $this->assertEquals(
            ['name' => 'bigint', 'limit' => 20],
            $this->adapter->getSqlType(MysqlAdapter::PHINX_TYPE_BIG_INTEGER)
        );
        $this->assertEquals(
            ['name' => 'tinyint'],
            $this->adapter->getSqlType(MysqlAdapter::PHINX_TYPE_INTEGER, MysqlAdapter::INT_TINY)
        );
        $this->assertEquals(
            ['name' => 'tinyint'],
            $this->adapter->getSqlType(MysqlAdapter::PHINX_TYPE_INTEGER, MysqlAdapter::INT_TINY+1)
        );
        $this->assertEquals(
            ['name' => 'smallint'],
            $this->adapter->getSqlType(MysqlAdapter::PHINX_TYPE_INTEGER, MysqlAdapter::INT_SMALL)
        );
        $this->assertEquals(
            ['name' => 'smallint'],
            $this->adapter->getSqlType(MysqlAdapter::PHINX_TYPE_INTEGER, MysqlAdapter::INT_SMALL+1)
        );
        $this->assertEquals(
            ['name' => 'mediumint'],
            $this->adapter->getSqlType(MysqlAdapter::PHINX_TYPE_INTEGER, MysqlAdapter::INT_MEDIUM)
        );
        $this->assertEquals(
            ['name' => 'mediumint'],
            $this->adapter->getSqlType(MysqlAdapter::PHINX_TYPE_INTEGER, MysqlAdapter::INT_MEDIUM+1)
        );
        $this->assertEquals(
            ['name' => 'int', 'limit' => 11],
            $this->adapter->getSqlType(MysqlAdapter::PHINX_TYPE_INTEGER, MysqlAdapter::INT_REGULAR)
        );
        $this->assertEquals(
            ['name' => 'int', 'limit' => 11],
            $this->adapter->getSqlType(MysqlAdapter::PHINX_TYPE_INTEGER, MysqlAdapter::INT_REGULAR+1)
        );
        $this->assertEquals(
            ['name' => 'bigint', 'limit'=> 20],
            $this->adapter->getSqlType(MysqlAdapter::PHINX_TYPE_INTEGER, MysqlAdapter::INT_BIG)
        );
        $this->assertEquals(
            ['name' => 'bigint', 'limit'=> 20],
            $this->adapter->getSqlType(MysqlAdapter::PHINX_TYPE_INTEGER, MysqlAdapter::INT_BIG+1)
        );

        $this->assertEquals(
            ['name' => 'float'],
            $this->adapter->getSqlType(MysqlAdapter::PHINX_TYPE_FLOAT)
        );
        $this->assertEquals(
            ['name' => 'decimal'],
            $this->adapter->getSqlType(MysqlAdapter::PHINX_TYPE_DECIMAL)
        );
        $this->assertEquals(
            ['name' => 'datetime'],
            $this->adapter->getSqlType(MysqlAdapter::PHINX_TYPE_DATETIME)
        );
        $this->assertEquals(
            ['name' => 'timestamp'],
            $this->adapter->getSqlType(MysqlAdapter::PHINX_TYPE_TIMESTAMP)
        );
        $this->assertEquals(
            ['name' => 'date'],
            $this->adapter->getSqlType(MysqlAdapter::PHINX_TYPE_DATE)
        );
        $this->assertEquals(
            ['name' => 'time'],
            $this->adapter->getSqlType(MysqlAdapter::PHINX_TYPE_TIME)
        );
        $this->assertEquals(
            ['name' => 'blob'],
            $this->adapter->getSqlType(MysqlAdapter::PHINX_TYPE_BLOB)
        );
        $this->assertEquals(
            ['name' => 'tinyint', 'limit' => 1],
            $this->adapter->getSqlType(MysqlAdapter::PHINX_TYPE_BOOLEAN)
        );
        $this->assertEquals(
            ['name' => 'geometry'],
            $this->adapter->getSqlType(MysqlAdapter::PHINX_TYPE_GEOMETRY)
        );
        $this->assertEquals(
            ['name' => 'linestring'],
            $this->adapter->getSqlType(MysqlAdapter::PHINX_TYPE_LINESTRING)
        );
        $this->assertEquals(
            ['name' => 'point'],
            $this->adapter->getSqlType(MysqlAdapter::PHINX_TYPE_POINT)
        );
        $this->assertEquals(
            ['name' => 'polygon'],
            $this->adapter->getSqlType(MysqlAdapter::PHINX_TYPE_POLYGON)
        );
        $this->assertEquals(
            ['name' => 'enum'],
            $this->adapter->getSqlType(MysqlAdapter::PHINX_TYPE_ENUM)
        );
        $this->assertEquals(
            ['name' => 'set'],
            $this->adapter->getSqlType(MysqlAdapter::PHINX_TYPE_SET)
        );
    }

    public function testGetSqlTypeNotExists()
    {
        $this->setExpectedException('\RuntimeException', 'The type: "fake" is not supported.');
        $this->adapter->getSqlType('fake');
    }

    public function testPhinxTypeExistsWithoutLimit()
    {
        $this->assertEquals(
            ['name' => MysqlAdapter::PHINX_TYPE_STRING, 'limit' => null, 'precision' => null],
            $this->adapter->getPhinxType('varchar')
        );
        $this->assertEquals(
            ['name' => MysqlAdapter::PHINX_TYPE_CHAR, 'limit' => null, 'precision' => null],
            $this->adapter->getPhinxType('char')
        );
        $this->assertEquals(
            ['name' => MysqlAdapter::PHINX_TYPE_INTEGER, 'limit' => MysqlAdapter::INT_TINY, 'precision' => null],
            $this->adapter->getPhinxType('tinyint')
        );
        $this->assertEquals(
            ['name' => MysqlAdapter::PHINX_TYPE_INTEGER, 'limit' => null, 'precision' => null],
            $this->adapter->getPhinxType('int')
        );
        $this->assertEquals(
            ['name' => MysqlAdapter::PHINX_TYPE_INTEGER, 'limit' => MysqlAdapter::INT_SMALL, 'precision' => null],
            $this->adapter->getPhinxType('smallint')
        );
        $this->assertEquals(
            ['name' => MysqlAdapter::PHINX_TYPE_INTEGER, 'limit' => MysqlAdapter::INT_MEDIUM, 'precision' => null],
            $this->adapter->getPhinxType('mediumint')
        );
        $this->assertEquals(
            ['name' => MysqlAdapter::PHINX_TYPE_BIG_INTEGER, 'limit' => null, 'precision' => null],
            $this->adapter->getPhinxType('bigint')
        );
        $this->assertEquals(
            ['name' => MysqlAdapter::PHINX_TYPE_BINARY, 'limit' => null, 'precision' => null],
            $this->adapter->getPhinxType('blob')
        );
        $this->assertEquals(
            ['name' => MysqlAdapter::PHINX_TYPE_VARBINARY, 'limit' => null, 'precision' => null],
            $this->adapter->getPhinxType('varbinary')
        );
        $this->assertEquals(
            ['name' => MysqlAdapter::PHINX_TYPE_FLOAT, 'limit' => null, 'precision' => null],
            $this->adapter->getPhinxType('float')
        );
        $this->assertEquals(
            ['name' => MysqlAdapter::PHINX_TYPE_DECIMAL, 'limit' => null, 'precision' => null],
            $this->adapter->getPhinxType('decimal')
        );
        $this->assertEquals(
            ['name' => MysqlAdapter::PHINX_TYPE_DATETIME, 'limit' => null, 'precision' => null],
            $this->adapter->getPhinxType('datetime')
        );
        $this->assertEquals(
            ['name' => MysqlAdapter::PHINX_TYPE_TIMESTAMP, 'limit' => null, 'precision' => null],
            $this->adapter->getPhinxType('timestamp')
        );
        $this->assertEquals(
            ['name' => MysqlAdapter::PHINX_TYPE_DATE, 'limit' => null, 'precision' => null],
            $this->adapter->getPhinxType('date')
        );
        $this->assertEquals(
            ['name' => MysqlAdapter::PHINX_TYPE_TIME, 'limit' => null, 'precision' => null],
            $this->adapter->getPhinxType('time')
        );
        $this->assertEquals(
            ['name' => MysqlAdapter::PHINX_TYPE_TEXT, 'limit' => MysqlAdapter::TEXT_TINY, 'precision' => null],
            $this->adapter->getPhinxType('tinytext')
        );
        $this->assertEquals(
            ['name' => MysqlAdapter::PHINX_TYPE_TEXT, 'limit' => null, 'precision' => null],
            $this->adapter->getPhinxType('text')
        );
        $this->assertEquals(
            ['name' => MysqlAdapter::PHINX_TYPE_TEXT, 'limit' => MysqlAdapter::TEXT_MEDIUM, 'precision' => null],
            $this->adapter->getPhinxType('mediumtext')
        );
        $this->assertEquals(
            ['name' => MysqlAdapter::PHINX_TYPE_TEXT, 'limit' => MysqlAdapter::TEXT_LONG, 'precision' => null],
            $this->adapter->getPhinxType('longtext')
        );
        $this->assertEquals(
            ['name' => MysqlAdapter::PHINX_TYPE_BINARY, 'limit' => MysqlAdapter::BLOB_TINY, 'precision' => null],
            $this->adapter->getPhinxType('tinyblob')
        );
        $this->assertEquals(
            ['name' => MysqlAdapter::PHINX_TYPE_BINARY, 'limit' => null, 'precision' => null],
            $this->adapter->getPhinxType('blob')
        );
        $this->assertEquals(
            ['name' => MysqlAdapter::PHINX_TYPE_BINARY, 'limit' => MysqlAdapter::BLOB_MEDIUM, 'precision' => null],
            $this->adapter->getPhinxType('mediumblob')
        );
        $this->assertEquals(
            ['name' => MysqlAdapter::PHINX_TYPE_BINARY, 'limit' => MysqlAdapter::BLOB_LONG, 'precision' => null],
            $this->adapter->getPhinxType('longblob')
        );
        $this->assertEquals(
            ['name' => MysqlAdapter::PHINX_TYPE_POINT, 'limit' => null, 'precision' => null],
            $this->adapter->getPhinxType('point')
        );
        $this->assertEquals(
            ['name' => MysqlAdapter::PHINX_TYPE_GEOMETRY, 'limit' => null, 'precision' => null],
            $this->adapter->getPhinxType('geometry')
        );
        $this->assertEquals(
            ['name' => MysqlAdapter::PHINX_TYPE_LINESTRING, 'limit' => null, 'precision' => null],
            $this->adapter->getPhinxType('linestring')
        );
        $this->assertEquals(
            ['name' => MysqlAdapter::PHINX_TYPE_POLYGON, 'limit' => null, 'precision' => null],
            $this->adapter->getPhinxType('polygon')
        );
    }

    public function testPhinxTypeExistsWithLimit()
    {
        $this->assertEquals(
            ['name' => MysqlAdapter::PHINX_TYPE_STRING, 'limit' => 32, 'precision' => null],
            $this->adapter->getPhinxType('varchar(32)')
        );
        $this->assertEquals(
            ['name' => MysqlAdapter::PHINX_TYPE_CHAR, 'limit' => 32, 'precision' => null],
            $this->adapter->getPhinxType('char(32)')
        );
        $this->assertEquals(
            ['name' => MysqlAdapter::PHINX_TYPE_INTEGER, 'limit' => 12, 'precision' => null],
            $this->adapter->getPhinxType('int(12)')
        );
        $this->assertEquals(
            ['name' => MysqlAdapter::PHINX_TYPE_BIG_INTEGER, 'limit' => 21, 'precision' => null],
            $this->adapter->getPhinxType('bigint(21)')
        );
        $this->assertEquals(
            ['name' => MysqlAdapter::PHINX_TYPE_BINARY, 'limit' => 1024, 'precision' => null],
            $this->adapter->getPhinxType('blob(1024)')
        );
        $this->assertEquals(
            ['name' => MysqlAdapter::PHINX_TYPE_VARBINARY, 'limit' => 16, 'precision' => null],
            $this->adapter->getPhinxType('varbinary(16)')
        );
        $this->assertEquals(
            ['name' => MysqlAdapter::PHINX_TYPE_FLOAT, 'limit' => 8, 'precision' => 2],
            $this->adapter->getPhinxType('float(8,2)')
        );
        $this->assertEquals(
            ['name' => MysqlAdapter::PHINX_TYPE_DECIMAL, 'limit' => 8, 'precision' => 2],
            $this->adapter->getPhinxType('decimal(8,2)')
        );
        $this->assertEquals(
            ['name' => MysqlAdapter::PHINX_TYPE_TEXT, 'limit' => 1024, 'precision' => null],
            $this->adapter->getPhinxType('text(1024)')
        );
    }


    public function testPhinxTypeExistsWithLimitNull()
    {
        $this->assertEquals(
            ['name' => MysqlAdapter::PHINX_TYPE_STRING, 'limit' => null, 'precision' => null],
            $this->adapter->getPhinxType('varchar(255)')
        );
        $this->assertEquals(
            ['name' => MysqlAdapter::PHINX_TYPE_CHAR, 'limit' => null, 'precision' => null],
            $this->adapter->getPhinxType('char(255)')
        );
        $this->assertEquals(
            ['name' => MysqlAdapter::PHINX_TYPE_INTEGER, 'limit' => null, 'precision' => null],
            $this->adapter->getPhinxType('int(11)')
        );
        $this->assertEquals(
            ['name' => MysqlAdapter::PHINX_TYPE_BIG_INTEGER, 'limit' => null, 'precision' => null],
            $this->adapter->getPhinxType('bigint(20)')
        );
        $this->assertEquals(
            ['name' => MysqlAdapter::PHINX_TYPE_BOOLEAN, 'limit' => null, 'precision' => null],
            $this->adapter->getPhinxType('tinyint(1)')
        );
    }

    public function testPhinxTypeNotValidType()
    {
        $this->setExpectedException('\RuntimeException', 'The type: "fake" is not supported.');
        $this->adapter->getPhinxType('fake');
    }

    public function testPhinxTypeNotValidTypeRegex()
    {
        $this->setExpectedException('\RuntimeException', 'Column type ?int? is not supported');
        $this->adapter->getPhinxType('?int?');
    }

    //index related tests

    public function testGetIndexSqlDefinitionRegular()
    {
        $index = $this->getMockBuilder('Phinx\Db\Table\Index')
                      ->disableOriginalConstructor()
                      ->setMethods([ 'getColumns', 'getName', 'getType'])
                      ->getMock();

        $index->expects($this->any())->method('getColumns')->will($this->returnValue(['column_name']));
        $index->expects($this->any())->method('getName')->will($this->returnValue('index_name'));
        $index->expects($this->any())->method('getType')->will($this->returnValue(\Phinx\Db\Table\Index::INDEX));
        $this->assertEquals(' KEY `index_name` (`column_name`)', $this->adapter->getIndexSqlDefinition($index));
    }

    public function testGetIndexSqlDefinitionUnique()
    {
        $index = $this->getMockBuilder('Phinx\Db\Table\Index')
                      ->disableOriginalConstructor()
                      ->setMethods([ 'getColumns', 'getName', 'getType'])
                      ->getMock();

        $index->expects($this->any())->method('getColumns')->will($this->returnValue(['column_name']));
        $index->expects($this->any())->method('getName')->will($this->returnValue('index_name'));
        $index->expects($this->any())->method('getType')->will($this->returnValue(\Phinx\Db\Table\Index::UNIQUE));
        $this->assertEquals(' UNIQUE KEY `index_name` (`column_name`)', $this->adapter->getIndexSqlDefinition($index));
    }

    public function testGetIndexesEmpty()
    {
        $this->result->expects($this->once())
                     ->method('fetch')
                     ->will($this->returnValue(null));

        $this->assertQuerySql("SHOW INDEXES FROM `table_name`", $this->result);

        $indexes = $this->adapter->getIndexes("table_name");

        $this->assertEquals([], $indexes);
    }

    private function prepareCaseIndexes()
    {
        $index1 = ['Table'   => 'table_name',
                        'Non_unique'    => '0',
                        'Key_name'    => 'PRIMARY',
                        'Seq_in_index' => '1',
                        'Column_name' => 'id',
                        'Collation' => 'A',
                        'Cardinality' => '0',
                        'Sub_part' => 'NULL',
                        'Packed' => 'NULL',
                        'Null' => '',
                        'Index_type' => 'BTREE',
                        'Comment' => '',
                        'Index_comment'   => ''];

        $index2 = ['Table'   => 'table_name',
                        'Non_unique'    => '0',
                        'Key_name'    => 'index_name',
                        'Seq_in_index' => '1',
                        'Column_name' => 'column_name',
                        'Collation' => 'A',
                        'Cardinality' => '0',
                        'Sub_part' => 'NULL',
                        'Packed' => 'NULL',
                        'Null' => '',
                        'Index_type' => 'BTREE',
                        'Comment' => '',
                        'Index_comment'   => ''];

        $index3 = ['Table'   => 'table_name',
                        'Non_unique'    => '0',
                        'Key_name'    => 'multiple_index_name',
                        'Seq_in_index' => '1',
                        'Column_name' => 'column_name',
                        'Collation' => 'A',
                        'Cardinality' => '0',
                        'Sub_part' => 'NULL',
                        'Packed' => 'NULL',
                        'Null' => '',
                        'Index_type' => 'BTREE',
                        'Comment' => '',
                        'Index_comment'   => ''];

        $index4 = ['Table'   => 'table_name',
                        'Non_unique'    => '0',
                        'Key_name'    => 'multiple_index_name',
                        'Seq_in_index' => '2',
                        'Column_name' => 'another_column_name',
                        'Collation' => 'A',
                        'Cardinality' => '0',
                        'Sub_part' => 'NULL',
                        'Packed' => 'NULL',
                        'Null' => '',
                        'Index_type' => 'BTREE',
                        'Comment' => '',
                        'Index_comment'   => ''];

        $this->result->expects($this->at(0))
                     ->method('fetch')
                     ->will($this->returnValue($index1));

        $this->result->expects($this->at(1))
                     ->method('fetch')
                     ->will($this->returnValue($index2));

        $this->result->expects($this->at(2))
                     ->method('fetch')
                     ->will($this->returnValue($index3));

        $this->result->expects($this->at(3))
                     ->method('fetch')
                     ->will($this->returnValue($index4));

        $this->result->expects($this->at(4))
                     ->method('fetch')
                     ->will($this->returnValue(null));

        $this->assertQuerySql("SHOW INDEXES FROM `table_name`", $this->result);
        return [$index1, $index2, $index3, $index4];
    }

    public function testGetIndexes()
    {
        list($index1, $index2, $index3, $index4) = $this->prepareCaseIndexes();
        $indexes = $this->adapter->getIndexes("table_name");

        $this->assertTrue(is_array($indexes));
        $this->assertEquals(3, count($indexes));
        $this->assertEquals(['columns' => [$index1['Column_name']]], $indexes[$index1['Key_name']]);
        $this->assertEquals(['columns' => [$index2['Column_name']]], $indexes[$index2['Key_name']]);
        $this->assertEquals(['columns' => [$index3['Column_name'], $index4['Column_name']]], $indexes[$index3['Key_name']]);
    }


    public function testHasIndexExistsAsString()
    {
        $this->prepareCaseIndexes();
        $this->assertTrue($this->adapter->hasIndex("table_name", "column_name"));
    }

    public function testHasIndexNotExistsAsString()
    {
        $this->prepareCaseIndexes();
        $this->assertFalse($this->adapter->hasIndex("table_name", "another_column_name"));
    }

    public function testHasIndexExistsAsArray()
    {
        $this->prepareCaseIndexes();
        $this->assertTrue($this->adapter->hasIndex("table_name", ["column_name"]));
    }

    public function testHasIndexNotExistsAsArray()
    {
        $this->prepareCaseIndexes();
        $this->assertFalse($this->adapter->hasIndex("table_name", ["another_column_name"]));
    }

    public function testAddIndex()
    {
        list($table, $index) = $this->prepareAddIndex(['getColumns']);

        $this->assertExecuteSql('ALTER TABLE `table_name` ADD  KEY (`column_name`)');
        $this->adapter->addIndex($table, $index);
    }

    public function testAddIndexWithLimit()
    {
        list($table, $index) = $this->prepareAddIndex(['getColumns', 'getLimit']);
        $index->expects($this->any())->method('getLimit')->will($this->returnValue(50));

        $this->assertExecuteSql('ALTER TABLE `table_name` ADD  KEY (`column_name`(50))');
        $this->adapter->addIndex($table, $index);
    }

    /**
     * @param array $methods
     * @return array
     */
    private function prepareAddIndex($methods)
    {
        $table = $this->getMockBuilder('Phinx\Db\Table')
            ->disableOriginalConstructor()
            ->setMethods(['getName'])
            ->getMock();
        $table->expects($this->any())->method('getName')->will($this->returnValue('table_name'));


        $index = $this->getMockBuilder('Phinx\Db\Table\Index')
            ->disableOriginalConstructor()
            ->setMethods($methods)
            ->getMock();

        $index->expects($this->any())->method('getColumns')->will($this->returnValue(['column_name']));
        return [$table, $index];
    }

    public function testDropIndexAsString()
    {
        $this->prepareCaseIndexes();
        $this->assertExecuteSql('ALTER TABLE `table_name` DROP INDEX `index_name`');
        $this->adapter->dropIndex('table_name', 'column_name');
    }

    public function testDropIndexAsArray()
    {
        $this->prepareCaseIndexes();
        $this->assertExecuteSql('ALTER TABLE `table_name` DROP INDEX `index_name`');
        $this->adapter->dropIndex('table_name', ['column_name']);
    }

    public function testDropIndexByName()
    {
        $this->prepareCaseIndexes();
        $this->assertExecuteSql('ALTER TABLE `table_name` DROP INDEX `index_name`');
        $this->adapter->dropIndexByName('table_name', 'index_name');
    }

    //foregnkey related tests

    private function prepareCaseForeignKeys()
    {
        $fk = ['CONSTRAINT_NAME'         => 'fk1',
                    'TABLE_NAME'              => 'table_name',
                    'COLUMN_NAME'             => 'other_table_id',
                    'REFERENCED_TABLE_NAME'   => 'other_table',
                    'REFERENCED_COLUMN_NAME'  => 'id'];


        $fk1 = ['CONSTRAINT_NAME'         => 'fk2',
                    'TABLE_NAME'              => 'table_name',
                    'COLUMN_NAME'             => 'other_table_id',
                    'REFERENCED_TABLE_NAME'   => 'other_table',
                    'REFERENCED_COLUMN_NAME'  => 'id'];

        $fk2 = ['CONSTRAINT_NAME'         => 'fk2',
                    'TABLE_NAME'              => 'table_name',
                    'COLUMN_NAME'             => 'another_table_id',
                    'REFERENCED_TABLE_NAME'   => 'other_table',
                    'REFERENCED_COLUMN_NAME'  => 'id'];

        $this->result->expects($this->at(0))
                     ->method('fetch')
                     ->will($this->returnValue($fk));

        $this->result->expects($this->at(1))
                     ->method('fetch')
                     ->will($this->returnValue($fk1));

        $this->result->expects($this->at(2))
                     ->method('fetch')
                     ->will($this->returnValue($fk2));

        $this->result->expects($this->at(3))
                     ->method('fetch')
                     ->will($this->returnValue(null));

        $expectedSql = 'SELECT
              CONSTRAINT_NAME,
              TABLE_NAME,
              COLUMN_NAME,
              REFERENCED_TABLE_NAME,
              REFERENCED_COLUMN_NAME
            FROM information_schema.KEY_COLUMN_USAGE
            WHERE REFERENCED_TABLE_SCHEMA = DATABASE()
              AND REFERENCED_TABLE_NAME IS NOT NULL
              AND TABLE_NAME = \'table_name\'
            ORDER BY POSITION_IN_UNIQUE_CONSTRAINT';
        $this->assertQuerySql($expectedSql, $this->result);
        return [$fk, $fk1, $fk2];
    }

    public function testGetForeignKeys()
    {
        list($fk, $fk1, $fk2) = $this->prepareCaseForeignKeys();
        $foreignkeys = $this->adapter->getForeignKeys("table_name");

        $this->assertTrue(is_array($foreignkeys));
        $this->assertEquals(2, count($foreignkeys));
        $this->assertEquals('table_name', $foreignkeys['fk1']['table']);
        $this->assertEquals(['other_table_id'], $foreignkeys['fk1']['columns']);
        $this->assertEquals('other_table', $foreignkeys['fk1']['referenced_table']);
        $this->assertEquals(['id'], $foreignkeys['fk1']['referenced_columns']);
    }

    public function testHasForeignKeyExistsAsString()
    {
        $this->prepareCaseForeignKeys();
        $this->assertTrue($this->adapter->hasForeignKey("table_name", "other_table_id"));
    }

    public function testHasForeignKeyExistsAsStringAndConstraint()
    {
        $this->prepareCaseForeignKeys();
        $this->assertTrue($this->adapter->hasForeignKey("table_name", "other_table_id", 'fk1'));
    }

    public function testHasForeignKeyNotExistsAsString()
    {
        $this->prepareCaseForeignKeys();
        $this->assertFalse($this->adapter->hasForeignKey("table_name", "another_table_id"));
    }

    public function testHasForeignKeyNotExistsAsStringAndConstraint()
    {
        $this->prepareCaseForeignKeys();
        $this->assertFalse($this->adapter->hasForeignKey("table_name", "other_table_id", 'fk3'));
    }

    public function testHasForeignKeyExistsAsArray()
    {
        $this->prepareCaseForeignKeys();
        $this->assertTrue($this->adapter->hasForeignKey("table_name", ["other_table_id"]));
    }

    public function testHasForeignKeyExistsAsArrayAndConstraint()
    {
        $this->prepareCaseForeignKeys();
        $this->assertTrue($this->adapter->hasForeignKey("table_name", ["other_table_id"], 'fk1'));
    }

    public function testHasForeignKeyNotExistsAsArray()
    {
        $this->prepareCaseForeignKeys();
        $this->assertFalse($this->adapter->hasForeignKey("table_name", ["another_table_id"]));
    }

    public function testHasForeignKeyNotExistsAsArrayAndConstraint()
    {
        $this->prepareCaseForeignKeys();
        $this->assertFalse($this->adapter->hasForeignKey("table_name", ["other_table_id"], 'fk3'));
    }

    public function testAddForeignKeyBasic()
    {
        $table = $this->getMockBuilder('Phinx\Db\Table')
                      ->disableOriginalConstructor()
                      ->setMethods(['getName'])
                      ->getMock();
        $table->expects($this->any())->method('getName')->will($this->returnValue('table_name'));

        $refTable = $this->getMockBuilder('Phinx\Db\Table')
                         ->disableOriginalConstructor()
                         ->setMethods(['getName'])
                         ->getMock();
        $refTable->expects($this->any())->method('getName')->will($this->returnValue('other_table'));

        $foreignkey = $this->getMockBuilder('Phinx\Db\Table\ForeignKey')
                           ->disableOriginalConstructor()
                           ->setMethods([ 'getColumns',
                                               'getConstraint',
                                               'getReferencedColumns',
                                               'getOnDelete',
                                               'getOnUpdate',
                                               'getReferencedTable'])
                           ->getMock();

        $foreignkey->expects($this->any())->method('getColumns')->will($this->returnValue(['other_table_id']));
        $foreignkey->expects($this->any())->method('getConstraint')->will($this->returnValue('fk1'));
        $foreignkey->expects($this->any())->method('getReferencedColumns')->will($this->returnValue(['id']));
        $foreignkey->expects($this->any())->method('getReferencedTable')->will($this->returnValue($refTable));
        $foreignkey->expects($this->any())->method('getOnDelete')->will($this->returnValue(null));
        $foreignkey->expects($this->any())->method('getOnUpdate')->will($this->returnValue(null));

        $this->assertExecuteSql('ALTER TABLE `table_name` ADD  CONSTRAINT `fk1` FOREIGN KEY (`other_table_id`) REFERENCES `other_table` (`id`)');
        $this->adapter->addForeignKey($table, $foreignkey);
    }


    public function testAddForeignKeyComplete()
    {
        $table = $this->getMockBuilder('Phinx\Db\Table')
                      ->disableOriginalConstructor()
                      ->setMethods(['getName'])
                      ->getMock();
        $table->expects($this->any())->method('getName')->will($this->returnValue('table_name'));

        $refTable = $this->getMockBuilder('Phinx\Db\Table')
                         ->disableOriginalConstructor()
                         ->setMethods(['getName'])
                         ->getMock();
        $refTable->expects($this->any())->method('getName')->will($this->returnValue('other_table'));

        $foreignkey = $this->getMockBuilder('Phinx\Db\Table\ForeignKey')
                           ->disableOriginalConstructor()
                           ->setMethods([ 'getColumns',
                                               'getConstraint',
                                               'getReferencedColumns',
                                               'getOnDelete',
                                               'getOnUpdate',
                                               'getReferencedTable'])
                           ->getMock();

        $foreignkey->expects($this->any())->method('getColumns')->will($this->returnValue(['other_table_id']));
        $foreignkey->expects($this->any())->method('getConstraint')->will($this->returnValue('fk1'));
        $foreignkey->expects($this->any())->method('getReferencedColumns')->will($this->returnValue(['id']));
        $foreignkey->expects($this->any())->method('getReferencedTable')->will($this->returnValue($refTable));
        $foreignkey->expects($this->any())->method('getOnDelete')->will($this->returnValue('CASCADE'));
        $foreignkey->expects($this->any())->method('getOnUpdate')->will($this->returnValue('CASCADE'));

        $this->assertExecuteSql('ALTER TABLE `table_name` ADD  CONSTRAINT `fk1` FOREIGN KEY (`other_table_id`) REFERENCES `other_table` (`id`) ON DELETE CASCADE ON UPDATE CASCADE');
        $this->adapter->addForeignKey($table, $foreignkey);
    }

    public function testDropForeignKeyAsString()
    {
        $fk = ['CONSTRAINT_NAME'         => 'fk1',
                    'TABLE_NAME'              => 'table_name',
                    'COLUMN_NAME'             => 'other_table_id',
                    'REFERENCED_TABLE_NAME'   => 'other_table',
                    'REFERENCED_COLUMN_NAME'  => 'id'];

        $this->result->expects($this->at(0))
                     ->method('fetch')
                     ->will($this->returnValue($fk));

        $this->result->expects($this->at(1))
                     ->method('fetch')
                     ->will($this->returnValue(null));

        $expectedSql = 'SELECT
                        CONSTRAINT_NAME
                      FROM information_schema.KEY_COLUMN_USAGE
                      WHERE REFERENCED_TABLE_SCHEMA = DATABASE()
                        AND REFERENCED_TABLE_NAME IS NOT NULL
                        AND TABLE_NAME = \'table_name\'
                        AND COLUMN_NAME = \'column_name\'
                      ORDER BY POSITION_IN_UNIQUE_CONSTRAINT';
        $this->assertQuerySql($expectedSql, $this->result);

        $this->assertExecuteSql('ALTER TABLE `table_name` DROP FOREIGN KEY fk1');
        $this->adapter->dropForeignKey('table_name', 'column_name');
    }

    public function _testDropForeignKeyAsArray()
    {
        $fk = ['CONSTRAINT_NAME'         => 'fk1',
                    'TABLE_NAME'              => 'table_name',
                    'COLUMN_NAME'             => 'other_table_id',
                    'REFERENCED_TABLE_NAME'   => 'other_table',
                    'REFERENCED_COLUMN_NAME'  => 'id'];

        $this->result->expects($this->at(0))
                     ->method('fetch')
                     ->will($this->returnValue($fk));

        $this->result->expects($this->at(1))
                     ->method('fetch')
                     ->will($this->returnValue(null));

        $expectedSql = 'SELECT
                        CONSTRAINT_NAME
                      FROM information_schema.KEY_COLUMN_USAGE
                      WHERE REFERENCED_TABLE_SCHEMA = DATABASE()
                        AND REFERENCED_TABLE_NAME IS NOT NULL
                        AND TABLE_NAME = \'table_name\'
                        AND COLUMN_NAME = \'column_name\'
                      ORDER BY POSITION_IN_UNIQUE_CONSTRAINT';
        $this->assertQuerySql($expectedSql, $this->result);

        $this->assertExecuteSql('ALTER TABLE `table_name` DROP FOREIGN KEY fk1');
        $this->adapter->dropForeignKey('table_name', ['column_name']);
    }

    public function testDropForeignKeyAsStringByConstraint()
    {
        $this->assertExecuteSql('ALTER TABLE `table_name` DROP FOREIGN KEY fk1');
        $this->adapter->dropForeignKey('table_name', 'column_name', 'fk1');
    }

    public function _testDropForeignKeyAsArrayByConstraint()
    {
        $this->assertExecuteSql('ALTER TABLE `table_name` DROP FOREIGN KEY fk1');
        $this->adapter->dropForeignKey('table_name', ['column_name'], 'fk1');
    }
}<|MERGE_RESOLUTION|>--- conflicted
+++ resolved
@@ -771,24 +771,15 @@
                          'Type'    => 'int(15)',
                          'Null'    => 'NO',
                          'Default' => '',
-<<<<<<< HEAD
                          'Extra'   => 'auto_increment',
                          'Comment' => 'Old Column');
-=======
-                         'Extra'   => 'auto_increment'];
->>>>>>> 2e839709
 
         $column2 = ['Field'   => 'column2',
                          'Type'    => 'varchar(32)',
                          'Null'    => '',
                          'Default' => 'NULL',
-<<<<<<< HEAD
                          'Extra'   => '',
                          'Comment' => '');
-
-=======
-                         'Extra'   => ''];
->>>>>>> 2e839709
 
         $this->result->expects($this->at(0))
                      ->method('fetch')
