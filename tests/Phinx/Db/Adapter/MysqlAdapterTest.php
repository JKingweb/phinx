--- conflicted
+++ resolved
@@ -426,8 +426,6 @@
         $this->assertNull($rows[1]['Default']);
     }
 
-<<<<<<< HEAD
-=======
     public function testLongTextColumn()
     {
         $table = new \Phinx\Db\Table('t', array(), $this->adapter);
@@ -454,8 +452,7 @@
         $column = $table->getColumns('t')[1];
         $this->assertEquals('tinytext', $column->getType());
     }
-    
->>>>>>> 12edd44e
+
     public function testDropColumn()
     {
         $table = new \Phinx\Db\Table('t', array(), $this->adapter);
