<?php

namespace Test\Phinx\Db\Adapter;

use Symfony\Component\Console\Input\ArrayInput;
use Symfony\Component\Console\Input\InputDefinition;
use Symfony\Component\Console\Input\InputOption;
use Symfony\Component\Console\Output\BufferedOutput;
use Symfony\Component\Console\Output\NullOutput;
use Phinx\Db\Adapter\PostgresAdapter;

class PostgresAdapterTest extends \PHPUnit_Framework_TestCase
{
    /**
     * Check if Postgres is enabled in the current PHP
     *
     * @return boolean
     */
    private static function isPostgresAvailable()
    {
        static $available;

        if (is_null($available)) {
            $available = in_array('pgsql', \PDO::getAvailableDrivers());
        }

        return $available;
    }

    /**
     * @var \Phinx\Db\Adapter\PostgresAdapter
     */
    private $adapter;

    public function setUp()
    {
        if (!TESTS_PHINX_DB_ADAPTER_POSTGRES_ENABLED) {
            $this->markTestSkipped('Postgres tests disabled.  See TESTS_PHINX_DB_ADAPTER_POSTGRES_ENABLED constant.');
        }

        if (!self::isPostgresAvailable()) {
            $this->markTestSkipped('Postgres is not available.  Please install php-pdo-pgsql or equivalent package.');
        }

        $options = [
            'host' => TESTS_PHINX_DB_ADAPTER_POSTGRES_HOST,
            'name' => TESTS_PHINX_DB_ADAPTER_POSTGRES_DATABASE,
            'user' => TESTS_PHINX_DB_ADAPTER_POSTGRES_USERNAME,
            'pass' => TESTS_PHINX_DB_ADAPTER_POSTGRES_PASSWORD,
            'port' => TESTS_PHINX_DB_ADAPTER_POSTGRES_PORT,
            'schema' => TESTS_PHINX_DB_ADAPTER_POSTGRES_DATABASE_SCHEMA
        ];
        $this->adapter = new PostgresAdapter($options, new ArrayInput([]), new NullOutput());

        $this->adapter->dropAllSchemas();
        $this->adapter->createSchema($options['schema']);

        $citext = $this->adapter->fetchRow("SELECT COUNT(*) AS enabled FROM pg_extension WHERE extname = 'citext'");
        if (!$citext['enabled']) {
            $this->adapter->query('CREATE EXTENSION IF NOT EXISTS citext');
        }

        // leave the adapter in a disconnected state for each test
        $this->adapter->disconnect();
    }

    public function tearDown()
    {
        if ($this->adapter) {
            $this->adapter->dropAllSchemas();
            unset($this->adapter);
        }
    }

    public function testConnection()
    {
        $this->assertTrue($this->adapter->getConnection() instanceof \PDO);
    }

    public function testConnectionWithoutPort()
    {
        $options = $this->adapter->getOptions();
        unset($options['port']);
        $this->adapter->setOptions($options);
        $this->assertTrue($this->adapter->getConnection() instanceof \PDO);
    }

    public function testConnectionWithInvalidCredentials()
    {
        $options = [
            'host' => TESTS_PHINX_DB_ADAPTER_POSTGRES_HOST,
            'name' => TESTS_PHINX_DB_ADAPTER_POSTGRES_DATABASE,
            'port' => TESTS_PHINX_DB_ADAPTER_POSTGRES_PORT,
            'user' => 'invaliduser',
            'pass' => 'invalidpass'
        ];

        try {
            $adapter = new PostgresAdapter($options, new ArrayInput([]), new NullOutput());
            $adapter->connect();
            $this->fail('Expected the adapter to throw an exception');
        } catch (\InvalidArgumentException $e) {
            $this->assertInstanceOf(
                'InvalidArgumentException',
                $e,
                'Expected exception of type InvalidArgumentException, got ' . get_class($e)
            );
            $this->assertRegExp('/There was a problem connecting to the database/', $e->getMessage());
        }
    }

    public function testCreatingTheSchemaTableOnConnect()
    {
        $this->adapter->connect();
        $this->assertTrue($this->adapter->hasTable($this->adapter->getSchemaTableName()));
        $this->adapter->dropTable($this->adapter->getSchemaTableName());
        $this->assertFalse($this->adapter->hasTable($this->adapter->getSchemaTableName()));
        $this->adapter->disconnect();
        $this->adapter->connect();
        $this->assertTrue($this->adapter->hasTable($this->adapter->getSchemaTableName()));
    }

    public function testSchemaTableIsCreatedWithPrimaryKey()
    {
        $this->adapter->connect();
        $table = new \Phinx\Db\Table($this->adapter->getSchemaTableName(), [], $this->adapter);
        $this->assertTrue($this->adapter->hasIndex($this->adapter->getSchemaTableName(), ['version']));
    }

    public function testQuoteSchemaName()
    {
        $this->assertEquals('"schema"', $this->adapter->quoteSchemaName('schema'));
        $this->assertEquals('"schema.schema"', $this->adapter->quoteSchemaName('schema.schema'));
    }

    public function testQuoteTableName()
    {
        $this->assertEquals('"public"."table"', $this->adapter->quoteTableName('table'));
        $this->assertEquals('"public"."table.table"', $this->adapter->quoteTableName('table.table'));
    }

    public function testQuoteColumnName()
    {
        $this->assertEquals('"string"', $this->adapter->quoteColumnName('string'));
        $this->assertEquals('"string.string"', $this->adapter->quoteColumnName('string.string'));
    }

    public function testCreateTable()
    {
        $table = new \Phinx\Db\Table('ntable', [], $this->adapter);
        $table->addColumn('realname', 'string')
              ->addColumn('email', 'integer')
              ->save();
        $this->assertTrue($this->adapter->hasTable('ntable'));
        $this->assertTrue($this->adapter->hasColumn('ntable', 'id'));
        $this->assertTrue($this->adapter->hasColumn('ntable', 'realname'));
        $this->assertTrue($this->adapter->hasColumn('ntable', 'email'));
        $this->assertFalse($this->adapter->hasColumn('ntable', 'address'));
    }

    public function testCreateTableCustomIdColumn()
    {
        $table = new \Phinx\Db\Table('ntable', ['id' => 'custom_id'], $this->adapter);
        $table->addColumn('realname', 'string')
              ->addColumn('email', 'integer')
              ->save();
        $this->assertTrue($this->adapter->hasTable('ntable'));
        $this->assertTrue($this->adapter->hasColumn('ntable', 'custom_id'));
        $this->assertTrue($this->adapter->hasColumn('ntable', 'realname'));
        $this->assertTrue($this->adapter->hasColumn('ntable', 'email'));
        $this->assertFalse($this->adapter->hasColumn('ntable', 'address'));
    }

    public function testCreateTableWithNoPrimaryKey()
    {
        $options = [
            'id' => false
        ];
        $table = new \Phinx\Db\Table('atable', $options, $this->adapter);
        $table->addColumn('user_id', 'integer')
              ->save();
        $this->assertFalse($this->adapter->hasColumn('atable', 'id'));
    }

    public function testCreateTableWithMultiplePrimaryKeys()
    {
        $options = [
            'id'            => false,
            'primary_key'   => ['user_id', 'tag_id']
        ];
        $table = new \Phinx\Db\Table('table1', $options, $this->adapter);
        $table->addColumn('user_id', 'integer')
              ->addColumn('tag_id', 'integer')
              ->save();
        $this->assertTrue($this->adapter->hasIndex('table1', ['user_id', 'tag_id']));
        $this->assertTrue($this->adapter->hasIndex('table1', ['tag_id', 'USER_ID']));
        $this->assertFalse($this->adapter->hasIndex('table1', ['tag_id', 'user_email']));
    }

    public function testCreateTableWithMultipleIndexes()
    {
        $table = new \Phinx\Db\Table('table1', [], $this->adapter);
        $table->addColumn('email', 'string')
              ->addColumn('name', 'string')
              ->addIndex('email')
              ->addIndex('name')
              ->save();
        $this->assertTrue($this->adapter->hasIndex('table1', ['email']));
        $this->assertTrue($this->adapter->hasIndex('table1', ['name']));
        $this->assertFalse($this->adapter->hasIndex('table1', ['email', 'user_email']));
        $this->assertFalse($this->adapter->hasIndex('table1', ['email', 'user_name']));
    }

    public function testCreateTableWithUniqueIndexes()
    {
        $table = new \Phinx\Db\Table('table1', [], $this->adapter);
        $table->addColumn('email', 'string')
              ->addIndex('email', ['unique' => true])
              ->save();
        $this->assertTrue($this->adapter->hasIndex('table1', ['email']));
        $this->assertFalse($this->adapter->hasIndex('table1', ['email', 'user_email']));
    }

    public function testCreateTableWithNamedIndexes()
    {
        $table = new \Phinx\Db\Table('table1', [], $this->adapter);
        $table->addColumn('email', 'string')
              ->addIndex('email', ['name' => 'myemailindex'])
              ->save();
        $this->assertTrue($this->adapter->hasIndex('table1', ['email']));
        $this->assertFalse($this->adapter->hasIndex('table1', ['email', 'user_email']));
        $this->assertTrue($this->adapter->hasIndexByName('table1', 'myemailindex'));
    }

    public function testRenameTable()
    {
        $table = new \Phinx\Db\Table('table1', [], $this->adapter);
        $table->save();
        $this->assertTrue($this->adapter->hasTable('table1'));
        $this->assertFalse($this->adapter->hasTable('table2'));
        $this->adapter->renameTable('table1', 'table2');
        $this->assertFalse($this->adapter->hasTable('table1'));
        $this->assertTrue($this->adapter->hasTable('table2'));
    }

    public function testAddColumn()
    {
        $table = new \Phinx\Db\Table('table1', [], $this->adapter);
        $table->save();
        $this->assertFalse($table->hasColumn('email'));
        $table->addColumn('email', 'string')
              ->save();
        $this->assertTrue($table->hasColumn('email'));
    }

    public function testAddColumnWithDefaultValue()
    {
        $table = new \Phinx\Db\Table('table1', [], $this->adapter);
        $table->save();
        $table->addColumn('default_zero', 'string', ['default' => 'test'])
              ->save();
        $columns = $this->adapter->getColumns('table1');
        foreach ($columns as $column) {
            if ($column->getName() == 'default_zero') {
                $this->assertEquals("'test'::character varying", $column->getDefault());
            }
        }
    }

    public function testAddColumnWithDefaultZero()
    {
        $table = new \Phinx\Db\Table('table1', [], $this->adapter);
        $table->save();
        $table->addColumn('default_zero', 'integer', ['default' => 0])
              ->save();
        $columns = $this->adapter->getColumns('table1');
        foreach ($columns as $column) {
            if ($column->getName() == 'default_zero') {
                $this->assertNotNull($column->getDefault());
                $this->assertEquals('0', $column->getDefault());
            }
        }
    }

    public function testAddColumnWithDefaultBoolean()
    {
        $table = new \Phinx\Db\Table('table1', [], $this->adapter);
        $table->save();
        $table->addColumn('default_true', 'boolean', ['default' => true])
              ->addColumn('default_false', 'boolean', ['default' => false])
              ->save();
        $columns = $this->adapter->getColumns('table1');
        foreach ($columns as $column) {
            if ($column->getName() == 'default_true') {
                $this->assertNotNull($column->getDefault());
                $this->assertEquals('true', $column->getDefault());
            }
            if ($column->getName() == 'default_false') {
                $this->assertNotNull($column->getDefault());
                $this->assertEquals('false', $column->getDefault());
            }
        }
    }

    public function testAddDecimalWithPrecisionAndScale()
    {
        $table = new \Phinx\Db\Table('table1', [], $this->adapter);
        $table->save();
        $table->addColumn('number', 'decimal', ['precision' => 10, 'scale' => 2])
            ->addColumn('number2', 'decimal', ['limit' => 12])
            ->addColumn('number3', 'decimal')
            ->save();
        $columns = $this->adapter->getColumns('table1');
        foreach ($columns as $column) {
            if ($column->getName() == 'number') {
                $this->assertEquals("10", $column->getPrecision());
                $this->assertEquals("2", $column->getScale());
            }

            if ($column->getName() == 'number2') {
                $this->assertEquals("12", $column->getPrecision());
                $this->assertEquals("0", $column->getScale());
            }
        }
    }

    public function providerArrayType()
    {
        return [
            ['array_text', 'text[]'],
            ['array_char', 'char[]'],
            ['array_integer', 'integer[]'],
            ['array_float', 'float[]'],
            ['array_decimal', 'decimal[]'],
            ['array_timestamp', 'timestamp[]'],
            ['array_time', 'time[]'],
            ['array_date', 'date[]'],
            ['array_boolean', 'boolean[]'],
            ['array_json', 'json[]'],
            ['array_json2d', 'json[][]'],
            ['array_json3d', 'json[][][]'],
            ['array_uuid', 'uuid[]'],
        ];
    }

    /**
     * @dataProvider providerArrayType
     */
    public function testAddColumnArrayType($column_name, $column_type)
    {
        $table = new \Phinx\Db\Table('table1', [], $this->adapter);
        $table->save();
        $this->assertFalse($table->hasColumn($column_name));
        $table->addColumn($column_name, $column_type)
            ->save();
        $this->assertTrue($table->hasColumn($column_name));
    }

    public function testRenameColumn()
    {
        $table = new \Phinx\Db\Table('t', [], $this->adapter);
        $table->addColumn('column1', 'string')
              ->save();
        $this->assertTrue($this->adapter->hasColumn('t', 'column1'));
        $this->assertFalse($this->adapter->hasColumn('t', 'column2'));
        $this->adapter->renameColumn('t', 'column1', 'column2');
        $this->assertFalse($this->adapter->hasColumn('t', 'column1'));
        $this->assertTrue($this->adapter->hasColumn('t', 'column2'));
    }

    public function testRenameColumnIsCaseSensitive()
    {
        $table = new \Phinx\Db\Table('t', [], $this->adapter);
        $table->addColumn('columnOne', 'string')
              ->save();
        $this->assertTrue($this->adapter->hasColumn('t', 'columnOne'));
        $this->assertFalse($this->adapter->hasColumn('t', 'columnTwo'));
        $this->adapter->renameColumn('t', 'columnOne', 'columnTwo');
        $this->assertFalse($this->adapter->hasColumn('t', 'columnOne'));
        $this->assertTrue($this->adapter->hasColumn('t', 'columnTwo'));
    }

    public function testRenamingANonExistentColumn()
    {
        $table = new \Phinx\Db\Table('t', [], $this->adapter);
        $table->addColumn('column1', 'string')
              ->save();

        try {
            $this->adapter->renameColumn('t', 'column2', 'column1');
            $this->fail('Expected the adapter to throw an exception');
        } catch (\InvalidArgumentException $e) {
            $this->assertInstanceOf(
                'InvalidArgumentException',
                $e,
                'Expected exception of type InvalidArgumentException, got ' . get_class($e)
            );
            $this->assertEquals('The specified column does not exist: column2', $e->getMessage());
        }
    }

    public function testChangeColumn()
    {
        $table = new \Phinx\Db\Table('t', [], $this->adapter);
        $table->addColumn('column1', 'string')
              ->save();
        $this->assertTrue($this->adapter->hasColumn('t', 'column1'));
        $newColumn1 = new \Phinx\Db\Table\Column();
        $newColumn1->setType('string');
        $table->changeColumn('column1', $newColumn1);
        $this->assertTrue($this->adapter->hasColumn('t', 'column1'));
        $newColumn2 = new \Phinx\Db\Table\Column();
        $newColumn2->setName('column2')
                   ->setType('string')
                   ->setNull(true);
        $table->changeColumn('column1', $newColumn2);
        $this->assertFalse($this->adapter->hasColumn('t', 'column1'));
        $this->assertTrue($this->adapter->hasColumn('t', 'column2'));
        $columns = $this->adapter->getColumns('t');
        foreach ($columns as $column) {
            if ($column->getName() == 'column2') {
                $this->assertTrue($column->isNull());
            }
        }
    }

    public function testChangeColumnWithDefault()
    {
<<<<<<< HEAD
        $table = new \Phinx\Db\Table('t', array(), $this->adapter);
=======
        $table = new \Phinx\Db\Table('t', [], $this->adapter);
>>>>>>> 2c0ba367
        $table->addColumn('column1', 'string')
              ->save();

        $newColumn1 = new \Phinx\Db\Table\Column();
        $newColumn1->setName('column1')
                   ->setType('string')
                   ->setNull(true);

        $newColumn1->setDefault('Test');
        $table->changeColumn('column1', $newColumn1);

        $columns = $this->adapter->getColumns('t');
        foreach ($columns as $column) {
            if ($column->getName() === 'column1') {
                $this->assertTrue($column->isNull());
                $this->assertRegExp('/Test/', $column->getDefault());
            }
        }
    }

    public function testChangeColumnWithDropDefault()
    {
<<<<<<< HEAD
        $table = new \Phinx\Db\Table('t', array(), $this->adapter);
        $table->addColumn('column1', 'string', array('default' => 'Test'))
=======
        $table = new \Phinx\Db\Table('t', [], $this->adapter);
        $table->addColumn('column1', 'string', ['default' => 'Test'])
>>>>>>> 2c0ba367
              ->save();

        $columns = $this->adapter->getColumns('t');
        foreach ($columns as $column) {
            if ($column->getName() === 'column1') {
                $this->assertRegExp('/Test/', $column->getDefault());
            }
        }

        $newColumn1 = new \Phinx\Db\Table\Column();
        $newColumn1->setName('column1')
                   ->setType('string');

        $table->changeColumn('column1', $newColumn1);

        $columns = $this->adapter->getColumns('t');
        foreach ($columns as $column) {
            if ($column->getName() === 'column1') {
                $this->assertNull($column->getDefault());
            }
        }
    }

    public function testDropColumn()
    {
        $table = new \Phinx\Db\Table('t', [], $this->adapter);
        $table->addColumn('column1', 'string')
              ->save();
        $this->assertTrue($this->adapter->hasColumn('t', 'column1'));
        $this->adapter->dropColumn('t', 'column1');
        $this->assertFalse($this->adapter->hasColumn('t', 'column1'));
    }

    public function testGetColumns()
    {
        $table = new \Phinx\Db\Table('t', [], $this->adapter);
        $table->addColumn('column1', 'string')
              ->addColumn('column2', 'integer', ['limit' => PostgresAdapter::INT_SMALL])
              ->addColumn('column3', 'integer')
              ->addColumn('column4', 'biginteger')
              ->addColumn('column5', 'text')
              ->addColumn('column6', 'float')
              ->addColumn('column7', 'decimal')
              ->addColumn('column8', 'time')
              ->addColumn('column9', 'timestamp')
              ->addColumn('column10', 'date')
              ->addColumn('column11', 'boolean')
              ->addColumn('column12', 'datetime')
              ->addColumn('column13', 'binary')
              ->addColumn('column14', 'string', ['limit' => 10]);
        $pendingColumns = $table->getPendingColumns();
        $table->save();
        $columns = $this->adapter->getColumns('t');
        $this->assertCount(count($pendingColumns) + 1, $columns);
        for ($i = 0; $i++; $i < count($pendingColumns)) {
            $this->assertEquals($pendingColumns[$i], $columns[$i+1]);
        }
    }

    public function testAddIndex()
    {
        $table = new \Phinx\Db\Table('table1', [], $this->adapter);
        $table->addColumn('email', 'string')
              ->save();
        $this->assertFalse($table->hasIndex('email'));
        $table->addIndex('email')
              ->save();
        $this->assertTrue($table->hasIndex('email'));
    }

    public function testAddIndexIsCaseSensitive()
    {
        $table = new \Phinx\Db\Table('table1', [], $this->adapter);
        $table->addColumn('theEmail', 'string')
            ->save();
        $this->assertFalse($table->hasIndex('theEmail'));
        $table->addIndex('theEmail')
            ->save();
        $this->assertTrue($table->hasIndex('theEmail'));
    }

    public function testDropIndex()
    {
<<<<<<< HEAD
        // single column index
        $table = new \Phinx\Db\Table('table1', array(), $this->adapter);
=======
         // single column index
        $table = new \Phinx\Db\Table('table1', [], $this->adapter);
>>>>>>> 2c0ba367
        $table->addColumn('email', 'string')
              ->addIndex('email')
              ->save();
        $this->assertTrue($table->hasIndex('email'));
        $this->adapter->dropIndex($table->getName(), 'email');
        $this->assertFalse($table->hasIndex('email'));

        // multiple column index
        $table2 = new \Phinx\Db\Table('table2', [], $this->adapter);
        $table2->addColumn('fname', 'string')
               ->addColumn('lname', 'string')
               ->addIndex(['fname', 'lname'])
               ->save();
        $this->assertTrue($table2->hasIndex(['fname', 'lname']));
        $this->adapter->dropIndex($table2->getName(), ['fname', 'lname']);
        $this->assertFalse($table2->hasIndex(['fname', 'lname']));

        // index with name specified, but dropping it by column name
        $table3 = new \Phinx\Db\Table('table3', [], $this->adapter);
        $table3->addColumn('email', 'string')
              ->addIndex('email', ['name' => 'someindexname'])
              ->save();
        $this->assertTrue($table3->hasIndex('email'));
        $this->adapter->dropIndex($table3->getName(), 'email');
        $this->assertFalse($table3->hasIndex('email'));

        // multiple column index with name specified
        $table4 = new \Phinx\Db\Table('table4', [], $this->adapter);
        $table4->addColumn('fname', 'string')
               ->addColumn('lname', 'string')
               ->addIndex(['fname', 'lname'], ['name' => 'multiname'])
               ->save();
        $this->assertTrue($table4->hasIndex(['fname', 'lname']));
        $this->adapter->dropIndex($table4->getName(), ['fname', 'lname']);
        $this->assertFalse($table4->hasIndex(['fname', 'lname']));
    }

    public function testDropIndexByName()
    {
        // single column index
        $table = new \Phinx\Db\Table('table1', [], $this->adapter);
        $table->addColumn('email', 'string')
              ->addIndex('email', ['name' => 'myemailindex'])
              ->save();
        $this->assertTrue($table->hasIndex('email'));
        $this->adapter->dropIndexByName($table->getName(), 'myemailindex');
        $this->assertFalse($table->hasIndex('email'));

        // multiple column index
        $table2 = new \Phinx\Db\Table('table2', [], $this->adapter);
        $table2->addColumn('fname', 'string')
               ->addColumn('lname', 'string')
               ->addIndex(
                   ['fname', 'lname'],
                   ['name' => 'twocolumnuniqueindex', 'unique' => true]
               )
               ->save();
        $this->assertTrue($table2->hasIndex(['fname', 'lname']));
        $this->adapter->dropIndexByName($table2->getName(), 'twocolumnuniqueindex');
        $this->assertFalse($table2->hasIndex(['fname', 'lname']));
    }

    public function testAddForeignKey()
    {
        $refTable = new \Phinx\Db\Table('ref_table', [], $this->adapter);
        $refTable->addColumn('field1', 'string')->save();

        $table = new \Phinx\Db\Table('table', [], $this->adapter);
        $table->addColumn('ref_table_id', 'integer')->save();

        $fk = new \Phinx\Db\Table\ForeignKey();
        $fk->setReferencedTable($refTable)
           ->setColumns(['ref_table_id'])
           ->setReferencedColumns(['id'])
           ->setConstraint('fk1');

        $this->adapter->addForeignKey($table, $fk);
        $this->assertTrue($this->adapter->hasForeignKey($table->getName(), ['ref_table_id'], 'fk1'));
    }

    public function testDropForeignKey()
    {
        $refTable = new \Phinx\Db\Table('ref_table', [], $this->adapter);
        $refTable->addColumn('field1', 'string')->save();

        $table = new \Phinx\Db\Table('table', [], $this->adapter);
        $table->addColumn('ref_table_id', 'integer')->save();

        $fk = new \Phinx\Db\Table\ForeignKey();
        $fk->setReferencedTable($refTable)
           ->setColumns(['ref_table_id'])
           ->setReferencedColumns(['id']);

        $this->adapter->addForeignKey($table, $fk);
        $this->assertTrue($this->adapter->hasForeignKey($table->getName(), ['ref_table_id']));
        $this->adapter->dropForeignKey($table->getName(), ['ref_table_id']);
        $this->assertFalse($this->adapter->hasForeignKey($table->getName(), ['ref_table_id']));
    }

    public function testHasDatabase()
    {
        $this->assertFalse($this->adapter->hasDatabase('fake_database_name'));
        $this->assertTrue($this->adapter->hasDatabase(TESTS_PHINX_DB_ADAPTER_POSTGRES_DATABASE));
    }

    public function testDropDatabase()
    {
        $this->assertFalse($this->adapter->hasDatabase('phinx_temp_database'));
        $this->adapter->createDatabase('phinx_temp_database');
        $this->assertTrue($this->adapter->hasDatabase('phinx_temp_database'));
        $this->adapter->dropDatabase('phinx_temp_database');
    }

    public function testCreateSchema()
    {
        $this->adapter->createSchema('foo');
        $this->assertTrue($this->adapter->hasSchema('foo'));
    }

    public function testDropSchema()
    {
        $this->adapter->createSchema('foo');
        $this->assertTrue($this->adapter->hasSchema('foo'));
        $this->adapter->dropSchema('foo');
        $this->assertFalse($this->adapter->hasSchema('foo'));
    }

    public function testDropAllSchemas()
    {
        $this->adapter->createSchema('foo');
        $this->adapter->createSchema('bar');

        $this->assertTrue($this->adapter->hasSchema('foo'));
        $this->assertTrue($this->adapter->hasSchema('bar'));
        $this->adapter->dropAllSchemas();
        $this->assertFalse($this->adapter->hasSchema('foo'));
        $this->assertFalse($this->adapter->hasSchema('bar'));
    }

    /**
     * @expectedException \RuntimeException
     * @expectedExceptionMessage The type: "idontexist" is not supported
     */
    public function testInvalidSqlType()
    {
        $this->adapter->getSqlType('idontexist');
    }

    public function testGetPhinxType()
    {
        $this->assertEquals('integer', $this->adapter->getPhinxType('int'));
        $this->assertEquals('integer', $this->adapter->getPhinxType('int4'));
        $this->assertEquals('integer', $this->adapter->getPhinxType('integer'));

        $this->assertEquals('biginteger', $this->adapter->getPhinxType('bigint'));
        $this->assertEquals('biginteger', $this->adapter->getPhinxType('int8'));

        $this->assertEquals('decimal', $this->adapter->getPhinxType('decimal'));
        $this->assertEquals('decimal', $this->adapter->getPhinxType('numeric'));

        $this->assertEquals('float', $this->adapter->getPhinxType('real'));
        $this->assertEquals('float', $this->adapter->getPhinxType('float4'));

        $this->assertEquals('boolean', $this->adapter->getPhinxType('bool'));
        $this->assertEquals('boolean', $this->adapter->getPhinxType('boolean'));

        $this->assertEquals('string', $this->adapter->getPhinxType('character varying'));
        $this->assertEquals('string', $this->adapter->getPhinxType('varchar'));

        $this->assertEquals('text', $this->adapter->getPhinxType('text'));

        $this->assertEquals('time', $this->adapter->getPhinxType('time'));
        $this->assertEquals('time', $this->adapter->getPhinxType('timetz'));
        $this->assertEquals('time', $this->adapter->getPhinxType('time with time zone'));
        $this->assertEquals('time', $this->adapter->getPhinxType('time without time zone'));

        $this->assertEquals('datetime', $this->adapter->getPhinxType('timestamp'));
        $this->assertEquals('datetime', $this->adapter->getPhinxType('timestamptz'));
        $this->assertEquals('datetime', $this->adapter->getPhinxType('timestamp with time zone'));
        $this->assertEquals('datetime', $this->adapter->getPhinxType('timestamp without time zone'));

        $this->assertEquals('uuid', $this->adapter->getPhinxType('uuid'));
    }

    public function testCreateTableWithComment()
    {
        $tableComment = 'Table comment';
        $table = new \Phinx\Db\Table('ntable', ['comment' => $tableComment], $this->adapter);
        $table->addColumn('realname', 'string')
              ->save();
        $this->assertTrue($this->adapter->hasTable('ntable'));
        $this->assertTrue($this->adapter->hasColumn('ntable', 'id'));
        $this->assertTrue($this->adapter->hasColumn('ntable', 'realname'));
        $this->assertFalse($this->adapter->hasColumn('ntable', 'address'));

        $rows = $this->adapter->fetchAll(sprintf(
            "SELECT description FROM pg_description JOIN pg_class ON pg_description.objoid = pg_class.oid WHERE relname = '%s'",
            'ntable'
        ));

        $this->assertEquals($tableComment, $rows[0]['description'], 'Dont set table comment correctly');
    }

    public function testCanAddColumnComment()
    {
        $table = new \Phinx\Db\Table('table1', [], $this->adapter);
        $table->addColumn('field1', 'string', ['comment' => $comment = 'Comments from column "field1"'])
              ->save();

        $row = $this->adapter->fetchRow(
            'SELECT
                (select pg_catalog.col_description(oid,cols.ordinal_position::int)
            from pg_catalog.pg_class c
            where c.relname=cols.table_name ) as column_comment
            FROM information_schema.columns cols
            WHERE cols.table_catalog=\''. TESTS_PHINX_DB_ADAPTER_POSTGRES_DATABASE .'\'
            AND cols.table_name=\'table1\'
            AND cols.column_name = \'field1\''
        );

        $this->assertEquals($comment, $row['column_comment'], 'Dont set column comment correctly');
    }

    public function testCanAddCommentForColumnWithReservedName()
    {
        $table = new \Phinx\Db\Table('user', [], $this->adapter);
        $table->addColumn('index', 'string', ['comment' => $comment = 'Comments from column "index"'])
            ->save();

        $row = $this->adapter->fetchRow(
            'SELECT
                (select pg_catalog.col_description(oid,cols.ordinal_position::int)
            from pg_catalog.pg_class c
            where c.relname=cols.table_name ) as column_comment
            FROM information_schema.columns cols
            WHERE cols.table_catalog=\''. TESTS_PHINX_DB_ADAPTER_POSTGRES_DATABASE .'\'
            AND cols.table_name=\'user\'
            AND cols.column_name = \'index\''
        );

        $this->assertEquals(
            $comment,
            $row['column_comment'],
            'Dont set column comment correctly for tables or columns with reserved names'
        );
    }

    /**
     * @depends testCanAddColumnComment
     */
    public function testCanChangeColumnComment()
    {
        $table = new \Phinx\Db\Table('table1', [], $this->adapter);
        $table->addColumn('field1', 'string', ['comment' => 'Comments from column "field1"'])
              ->save();

        $table->changeColumn('field1', 'string', ['comment' => $comment = 'New Comments from column "field1"'])
              ->save();

        $row = $this->adapter->fetchRow(
            'SELECT
                (select pg_catalog.col_description(oid,cols.ordinal_position::int)
            from pg_catalog.pg_class c
            where c.relname=cols.table_name ) as column_comment
            FROM information_schema.columns cols
            WHERE cols.table_catalog=\''. TESTS_PHINX_DB_ADAPTER_POSTGRES_DATABASE .'\'
            AND cols.table_name=\'table1\'
            AND cols.column_name = \'field1\''
        );

        $this->assertEquals($comment, $row['column_comment'], 'Dont change column comment correctly');
    }

    /**
     * @depends testCanAddColumnComment
     */
    public function testCanRemoveColumnComment()
    {
        $table = new \Phinx\Db\Table('table1', [], $this->adapter);
        $table->addColumn('field1', 'string', ['comment' => 'Comments from column "field1"'])
              ->save();

        $table->changeColumn('field1', 'string', ['comment' => 'null'])
              ->save();

        $row = $this->adapter->fetchRow(
            'SELECT
                (select pg_catalog.col_description(oid,cols.ordinal_position::int)
            from pg_catalog.pg_class c
            where c.relname=cols.table_name ) as column_comment
            FROM information_schema.columns cols
            WHERE cols.table_catalog=\''. TESTS_PHINX_DB_ADAPTER_POSTGRES_DATABASE .'\'
            AND cols.table_name=\'table1\'
            AND cols.column_name = \'field1\''
        );

        $this->assertEmpty($row['column_comment'], 'Dont remove column comment correctly');
    }

    /**
     * @depends testCanAddColumnComment
     */
    public function testCanAddMultipleCommentsToOneTable()
    {
        $table = new \Phinx\Db\Table('table1', [], $this->adapter);
        $table->addColumn('comment1', 'string', [
            'comment' => $comment1 = 'first comment'
            ])
            ->addColumn('comment2', 'string', [
            'comment' => $comment2 = 'second comment'
            ])
            ->save();

        $row = $this->adapter->fetchRow(
            'SELECT
                (select pg_catalog.col_description(oid,cols.ordinal_position::int)
            from pg_catalog.pg_class c
            where c.relname=cols.table_name ) as column_comment
            FROM information_schema.columns cols
            WHERE cols.table_catalog=\''. TESTS_PHINX_DB_ADAPTER_POSTGRES_DATABASE .'\'
            AND cols.table_name=\'table1\'
            AND cols.column_name = \'comment1\''
        );

        $this->assertEquals($comment1, $row['column_comment'], 'Could not create first column comment');

        $row = $this->adapter->fetchRow(
            'SELECT
                (select pg_catalog.col_description(oid,cols.ordinal_position::int)
            from pg_catalog.pg_class c
            where c.relname=cols.table_name ) as column_comment
            FROM information_schema.columns cols
            WHERE cols.table_catalog=\''. TESTS_PHINX_DB_ADAPTER_POSTGRES_DATABASE .'\'
            AND cols.table_name=\'table1\'
            AND cols.column_name = \'comment2\''
        );

        $this->assertEquals($comment2, $row['column_comment'], 'Could not create second column comment');
    }

    /**
     * @depends testCanAddColumnComment
     */
    public function testColumnsAreResetBetweenTables()
    {
        $table = new \Phinx\Db\Table('widgets', [], $this->adapter);
        $table->addColumn('transport', 'string', [
            'comment' => $comment = 'One of: car, boat, truck, plane, train'
            ])
            ->save();

        $table = new \Phinx\Db\Table('things', [], $this->adapter);
        $table->addColumn('speed', 'integer')
            ->save();

        $row = $this->adapter->fetchRow(
            'SELECT
                (select pg_catalog.col_description(oid,cols.ordinal_position::int)
            from pg_catalog.pg_class c
            where c.relname=cols.table_name ) as column_comment
            FROM information_schema.columns cols
            WHERE cols.table_catalog=\''. TESTS_PHINX_DB_ADAPTER_POSTGRES_DATABASE .'\'
            AND cols.table_name=\'widgets\'
            AND cols.column_name = \'transport\''
        );

        $this->assertEquals($comment, $row['column_comment'], 'Could not create column comment');
    }

    /**
     * Test that column names are properly escaped when creating Foreign Keys
     */
    public function testForignKeysArePropertlyEscaped()
    {
        $userId = 'user';
        $sessionId = 'session';

        $local = new \Phinx\Db\Table('users', ['primary_key' => $userId, 'id' => $userId], $this->adapter);
        $local->create();

        $foreign = new \Phinx\Db\Table('sessions', ['primary_key' => $sessionId, 'id' => $sessionId], $this->adapter);
        $foreign->addColumn('user', 'integer')
                ->addForeignKey('user', 'users', $userId)
                ->create();

        $this->assertTrue($foreign->hasForeignKey('user'));
    }

    public function testTimestampWithTimezone()
    {
        $table = new \Phinx\Db\Table('tztable', ['id' => false], $this->adapter);
        $table
            ->addColumn('timestamp_tz', 'timestamp', ['timezone' => true])
            ->addColumn('time_tz', 'time', ['timezone' => true])
            ->addColumn('date_notz', 'date', ['timezone' => true]) /* date columns cannot have timestamp */
            ->addColumn('time_notz', 'timestamp') /* default for timezone option is false */
            ->save();

        $this->assertTrue($this->adapter->hasColumn('tztable', 'timestamp_tz'));
        $this->assertTrue($this->adapter->hasColumn('tztable', 'time_tz'));
        $this->assertTrue($this->adapter->hasColumn('tztable', 'date_notz'));
        $this->assertTrue($this->adapter->hasColumn('tztable', 'time_notz'));

        $columns = $this->adapter->getColumns('tztable');
        foreach ($columns as $column) {
            if (substr($column->getName(), -4) === 'notz') {
                $this->assertFalse($column->isTimezone(), 'column: ' . $column->getName());
            } else {
                $this->assertTrue($column->isTimezone(), 'column: ' . $column->getName());
            }
        }
    }

    public function testCustomColumn()
    {
        $table = new \Phinx\Db\Table('citable', array('id' => false), $this->adapter);
        $table
            ->addCustomColumn('insensitive', 'citext')
            ->save();

        $this->assertTrue($this->adapter->hasColumn('citable', 'insensitive'));

        $columns = $this->adapter->getColumns('citable');
        foreach ($columns as $column) {
            $this->assertEquals('citext', $column->getType(), 'column: ' . $column->getName());
        }
    }

    public function testBulkInsertData()
    {
        $table = new \Phinx\Db\Table('table1', [], $this->adapter);
        $table->addColumn('column1', 'string')
              ->addColumn('column2', 'integer')
              ->insert([
                  [
                      'column1' => 'value1',
                      'column2' => 1
                  ],
                  [
                      'column1' => 'value2',
                      'column2' => 2
                  ]
              ]);
        $this->adapter->createTable($table);
        $this->adapter->bulkinsert($table, $table->getData());
        $table->reset();

        $rows = $this->adapter->fetchAll('SELECT * FROM table1');
        $this->assertEquals('value1', $rows[0]['column1']);
        $this->assertEquals('value2', $rows[1]['column1']);
        $this->assertEquals(1, $rows[0]['column2']);
        $this->assertEquals(2, $rows[1]['column2']);
    }

    public function testInsertData()
    {
        $table = new \Phinx\Db\Table('table1', [], $this->adapter);
        $table->addColumn('column1', 'string')
              ->addColumn('column2', 'integer')
              ->insert([
                  [
                      'column1' => 'value1',
                      'column2' => 1
                  ],
                  [
                      'column1' => 'value2',
                      'column2' => 2
                  ]
              ])
              ->save();

        $rows = $this->adapter->fetchAll('SELECT * FROM table1');
        $this->assertEquals('value1', $rows[0]['column1']);
        $this->assertEquals('value2', $rows[1]['column1']);
        $this->assertEquals(1, $rows[0]['column2']);
        $this->assertEquals(2, $rows[1]['column2']);
    }

    public function testTruncateTable()
    {
        $table = new \Phinx\Db\Table('table1', [], $this->adapter);
        $table->addColumn('column1', 'string')
              ->addColumn('column2', 'integer')
              ->insert([
                  [
                      'column1' => 'value1',
                      'column2' => 1,
                  ],
                  [
                      'column1' => 'value2',
                      'column2' => 2,
                  ]
              ])
              ->save();

        $rows = $this->adapter->fetchAll('SELECT * FROM table1');
        $this->assertEquals(2, count($rows));
        $table->truncate();
        $rows = $this->adapter->fetchAll('SELECT * FROM table1');
        $this->assertEquals(0, count($rows));
    }


    public function testDumpCreateTable()
    {
        $inputDefinition = new InputDefinition([new InputOption('dry-run')]);
        $this->adapter->setInput(new ArrayInput(['--dry-run' => true], $inputDefinition));

        $consoleOutput = new BufferedOutput();
        $this->adapter->setOutput($consoleOutput);

        $table = new \Phinx\Db\Table('table1', [], $this->adapter);

        $table->addColumn('column1', 'string')
            ->addColumn('column2', 'integer')
            ->addColumn('column3', 'string', ['default' => 'test'])
            ->save();

        $expectedOutput = <<<'OUTPUT'
CREATE TABLE "public"."table1" ("id" SERIAL NOT NULL, "column1" CHARACTER VARYING (255) NOT NULL, "column2" INTEGER NOT NULL, "column3" CHARACTER VARYING (255) NOT NULL DEFAULT 'test', CONSTRAINT table1_pkey PRIMARY KEY ("id"));
OUTPUT;
        $actualOutput = $consoleOutput->fetch();
        $this->assertContains($expectedOutput, $actualOutput, 'Passing the --dry-run option does not dump create table query');
    }
}<|MERGE_RESOLUTION|>--- conflicted
+++ resolved
@@ -426,11 +426,7 @@
 
     public function testChangeColumnWithDefault()
     {
-<<<<<<< HEAD
-        $table = new \Phinx\Db\Table('t', array(), $this->adapter);
-=======
         $table = new \Phinx\Db\Table('t', [], $this->adapter);
->>>>>>> 2c0ba367
         $table->addColumn('column1', 'string')
               ->save();
 
@@ -453,13 +449,8 @@
 
     public function testChangeColumnWithDropDefault()
     {
-<<<<<<< HEAD
-        $table = new \Phinx\Db\Table('t', array(), $this->adapter);
-        $table->addColumn('column1', 'string', array('default' => 'Test'))
-=======
         $table = new \Phinx\Db\Table('t', [], $this->adapter);
         $table->addColumn('column1', 'string', ['default' => 'Test'])
->>>>>>> 2c0ba367
               ->save();
 
         $columns = $this->adapter->getColumns('t');
@@ -543,13 +534,8 @@
 
     public function testDropIndex()
     {
-<<<<<<< HEAD
         // single column index
-        $table = new \Phinx\Db\Table('table1', array(), $this->adapter);
-=======
-         // single column index
-        $table = new \Phinx\Db\Table('table1', [], $this->adapter);
->>>>>>> 2c0ba367
+        $table = new \Phinx\Db\Table('table1', [], $this->adapter);
         $table->addColumn('email', 'string')
               ->addIndex('email')
               ->save();
